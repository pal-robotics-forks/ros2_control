// Copyright 2020 Open Source Robotics Foundation, Inc.
//
// Licensed under the Apache License, Version 2.0 (the "License");
// you may not use this file except in compliance with the License.
// You may obtain a copy of the License at
//
//     http://www.apache.org/licenses/LICENSE-2.0
//
// Unless required by applicable law or agreed to in writing, software
// distributed under the License is distributed on an "AS IS" BASIS,
// WITHOUT WARRANTIES OR CONDITIONS OF ANY KIND, either express or implied.
// See the License for the specific language governing permissions and
// limitations under the License.

#include "controller_manager/controller_manager.hpp"

#include <memory>
#include <set>
#include <string>
#include <utility>
#include <vector>

#include "controller_interface/controller_interface_base.hpp"
#include "controller_manager_msgs/msg/hardware_component_state.hpp"
#include "hardware_interface/types/lifecycle_state_names.hpp"
#include "lifecycle_msgs/msg/state.hpp"
#include "rcl/arguments.h"
#include "rclcpp/version.h"
#include "rclcpp_lifecycle/state.hpp"

#include "controller_manager/controller_manager_parameters.hpp"

namespace  // utility
{
static constexpr const char * kControllerInterfaceNamespace = "controller_interface";
static constexpr const char * kControllerInterfaceClassName =
  "controller_interface::ControllerInterface";
static constexpr const char * kChainableControllerInterfaceClassName =
  "controller_interface::ChainableControllerInterface";

// Changed services history QoS to keep all so we don't lose any client service calls
// \note The versions conditioning is added here to support the source-compatibility with Humble
#if RCLCPP_VERSION_MAJOR >= 17
rclcpp::QoS qos_services =
  rclcpp::QoS(rclcpp::QoSInitialization(RMW_QOS_POLICY_HISTORY_KEEP_ALL, 1))
    .reliable()
    .durability_volatile();
#else
static const rmw_qos_profile_t qos_services = {
  RMW_QOS_POLICY_HISTORY_KEEP_ALL,
  1,  // message queue depth
  RMW_QOS_POLICY_RELIABILITY_RELIABLE,
  RMW_QOS_POLICY_DURABILITY_VOLATILE,
  RMW_QOS_DEADLINE_DEFAULT,
  RMW_QOS_LIFESPAN_DEFAULT,
  RMW_QOS_POLICY_LIVELINESS_SYSTEM_DEFAULT,
  RMW_QOS_LIVELINESS_LEASE_DURATION_DEFAULT,
  false};
#endif

inline bool is_controller_unconfigured(
  const controller_interface::ControllerInterfaceBase & controller)
{
  return controller.get_lifecycle_state().id() ==
         lifecycle_msgs::msg::State::PRIMARY_STATE_UNCONFIGURED;
}

inline bool is_controller_inactive(const controller_interface::ControllerInterfaceBase & controller)
{
  return controller.get_lifecycle_state().id() ==
         lifecycle_msgs::msg::State::PRIMARY_STATE_INACTIVE;
}

inline bool is_controller_inactive(
  const controller_interface::ControllerInterfaceBaseSharedPtr & controller)
{
  return is_controller_inactive(*controller);
}

inline bool is_controller_active(const controller_interface::ControllerInterfaceBase & controller)
{
  return controller.get_lifecycle_state().id() == lifecycle_msgs::msg::State::PRIMARY_STATE_ACTIVE;
}

inline bool is_controller_active(
  const controller_interface::ControllerInterfaceBaseSharedPtr & controller)
{
  return is_controller_active(*controller);
}

bool controller_name_compare(const controller_manager::ControllerSpec & a, const std::string & name)
{
  return a.info.name == name;
}

/// Checks if an interface belongs to a controller based on its prefix.
/**
 * A State/Command interface can be provided by a controller in which case is called
 * "state/reference" interface. This means that the @interface_name starts with the name of a
 * controller.
 *
 * \param[in] interface_name to be found in the map.
 * \param[in] controllers list of controllers to compare their names to interface's prefix.
 * \param[out] following_controller_it iterator to the following controller that reference interface
 * @interface_name belongs to.
 * \return true if interface has a controller name as prefix, false otherwise.
 */
bool is_interface_a_chained_interface(
  const std::string interface_name,
  const std::vector<controller_manager::ControllerSpec> & controllers,
  controller_manager::ControllersListIterator & following_controller_it)
{
  auto split_pos = interface_name.find_first_of('/');
  if (split_pos == std::string::npos)  // '/' exist in the string (should be always false)
  {
    RCLCPP_FATAL(
      rclcpp::get_logger("ControllerManager::utils"),
      "Character '/', was not find in the interface name '%s'. This should never happen. "
      "Stop the controller manager immediately and restart it.",
      interface_name.c_str());
    throw std::runtime_error("Mismatched interface name. See the FATAL message above.");
  }

  auto interface_prefix = interface_name.substr(0, split_pos);
  following_controller_it = std::find_if(
    controllers.begin(), controllers.end(),
    std::bind(controller_name_compare, std::placeholders::_1, interface_prefix));

  RCLCPP_DEBUG(
    rclcpp::get_logger("ControllerManager::utils"),
    "Deduced interface prefix '%s' - searching for the controller with the same name.",
    interface_prefix.c_str());

  if (following_controller_it == controllers.end())
  {
    RCLCPP_DEBUG(
      rclcpp::get_logger("ControllerManager::utils"),
      "Required interface '%s' with prefix '%s' is not a chain interface.", interface_name.c_str(),
      interface_prefix.c_str());

    return false;
  }
  return true;
}

template <typename T>
void add_element_to_list(std::vector<T> & list, const T & element)
{
  if (std::find(list.begin(), list.end(), element) == list.end())
  {
    // Only add to the list if it doesn't exist
    list.push_back(element);
  }
}

template <typename T>
void remove_element_from_list(std::vector<T> & list, const T & element)
{
  auto itr = std::find(list.begin(), list.end(), element);
  if (itr != list.end())
  {
    list.erase(itr);
  }
}

void controller_chain_spec_cleanup(
  std::unordered_map<std::string, controller_manager::ControllerChainSpec> & ctrl_chain_spec,
  const std::string & controller)
{
  const auto following_controllers = ctrl_chain_spec[controller].following_controllers;
  const auto preceding_controllers = ctrl_chain_spec[controller].preceding_controllers;
  for (const auto & flwg_ctrl : following_controllers)
  {
    remove_element_from_list(ctrl_chain_spec[flwg_ctrl].preceding_controllers, controller);
  }
  for (const auto & preced_ctrl : preceding_controllers)
  {
    remove_element_from_list(ctrl_chain_spec[preced_ctrl].following_controllers, controller);
  }
  ctrl_chain_spec.erase(controller);
}

// Gets the list of active controllers that use the command interface of the given controller
void get_active_controllers_using_command_interfaces_of_controller(
  const std::string & controller_name,
  const std::vector<controller_manager::ControllerSpec> & controllers,
  std::vector<std::string> & controllers_using_command_interfaces)
{
  auto it = std::find_if(
    controllers.begin(), controllers.end(),
    std::bind(controller_name_compare, std::placeholders::_1, controller_name));
  if (it == controllers.end())
  {
    RCLCPP_ERROR(
      rclcpp::get_logger("ControllerManager::utils"),
      "Controller '%s' not found in the list of controllers.", controller_name.c_str());
    return;
  }
  const auto cmd_itfs = it->c->command_interface_configuration().names;
  for (const auto & cmd_itf : cmd_itfs)
  {
    for (const auto & controller : controllers)
    {
      const auto ctrl_cmd_itfs = controller.c->command_interface_configuration().names;
      // check if the controller is active and has the command interface and make sure that it
      // doesn't exist in the list already
      if (
        is_controller_active(controller.c) &&
        std::find(ctrl_cmd_itfs.begin(), ctrl_cmd_itfs.end(), cmd_itf) != ctrl_cmd_itfs.end())
      {
        add_element_to_list(controllers_using_command_interfaces, controller.info.name);
      }
    }
  }
}

}  // namespace

namespace controller_manager
{
rclcpp::NodeOptions get_cm_node_options()
{
  rclcpp::NodeOptions node_options;
  // Required for getting types of controllers to be loaded via service call
  node_options.allow_undeclared_parameters(true);
  node_options.automatically_declare_parameters_from_overrides(true);
// \note The versions conditioning is added here to support the source-compatibility until Humble
#if RCLCPP_VERSION_MAJOR >= 21
  node_options.enable_logger_service(true);
#endif
  return node_options;
}

ControllerManager::ControllerManager(
  std::shared_ptr<rclcpp::Executor> executor, const std::string & manager_node_name,
  const std::string & node_namespace, const rclcpp::NodeOptions & options)
: rclcpp::Node(manager_node_name, node_namespace, options),
  resource_manager_(std::make_unique<hardware_interface::ResourceManager>(
    this->get_node_clock_interface(), this->get_node_logging_interface())),
  diagnostics_updater_(this),
  executor_(executor),
  loader_(std::make_shared<pluginlib::ClassLoader<controller_interface::ControllerInterface>>(
    kControllerInterfaceNamespace, kControllerInterfaceClassName)),
  chainable_loader_(
    std::make_shared<pluginlib::ClassLoader<controller_interface::ChainableControllerInterface>>(
      kControllerInterfaceNamespace, kChainableControllerInterfaceClassName)),
  cm_node_options_(options)
{
  initialize_parameters();
  init_controller_manager();
}

ControllerManager::ControllerManager(
  std::shared_ptr<rclcpp::Executor> executor, const std::string & urdf,
  bool activate_all_hw_components, const std::string & manager_node_name,
  const std::string & node_namespace, const rclcpp::NodeOptions & options)
: rclcpp::Node(manager_node_name, node_namespace, options),
  diagnostics_updater_(this),
  executor_(executor),
  loader_(std::make_shared<pluginlib::ClassLoader<controller_interface::ControllerInterface>>(
    kControllerInterfaceNamespace, kControllerInterfaceClassName)),
  chainable_loader_(
    std::make_shared<pluginlib::ClassLoader<controller_interface::ChainableControllerInterface>>(
      kControllerInterfaceNamespace, kChainableControllerInterfaceClassName)),
  cm_node_options_(options),
  robot_description_(urdf)
{
  initialize_parameters();
  resource_manager_ = std::make_unique<hardware_interface::ResourceManager>(
    urdf, this->get_node_clock_interface(), this->get_node_logging_interface(),
    activate_all_hw_components, params_->update_rate);
  init_controller_manager();
}

ControllerManager::ControllerManager(
  std::unique_ptr<hardware_interface::ResourceManager> resource_manager,
  std::shared_ptr<rclcpp::Executor> executor, const std::string & manager_node_name,
  const std::string & node_namespace, const rclcpp::NodeOptions & options)
: rclcpp::Node(manager_node_name, node_namespace, options),
  resource_manager_(std::move(resource_manager)),
  diagnostics_updater_(this),
  executor_(executor),
  loader_(std::make_shared<pluginlib::ClassLoader<controller_interface::ControllerInterface>>(
    kControllerInterfaceNamespace, kControllerInterfaceClassName)),
  chainable_loader_(
    std::make_shared<pluginlib::ClassLoader<controller_interface::ChainableControllerInterface>>(
      kControllerInterfaceNamespace, kChainableControllerInterfaceClassName)),
  cm_node_options_(options),
  robot_description_(resource_manager_->get_urdf())
{
  initialize_parameters();
  init_controller_manager();
}

ControllerManager::~ControllerManager()
{
  if (preshutdown_cb_handle_)
  {
    rclcpp::Context::SharedPtr context = this->get_node_base_interface()->get_context();
    context->remove_pre_shutdown_callback(*(preshutdown_cb_handle_.get()));
    preshutdown_cb_handle_.reset();
  }
}

bool ControllerManager::shutdown_controllers()
{
  RCLCPP_INFO(get_logger(), "Shutting down all controllers in the controller manager.");
  // Shutdown all controllers
  std::lock_guard<std::recursive_mutex> guard(rt_controllers_wrapper_.controllers_lock_);
  std::vector<ControllerSpec> controllers_list = rt_controllers_wrapper_.get_updated_list(guard);
  bool ctrls_shutdown_status = true;
  for (auto & controller : controllers_list)
  {
    if (is_controller_active(controller.c))
    {
      RCLCPP_INFO(
        get_logger(), "Deactivating controller '%s'", controller.c->get_node()->get_name());
      controller.c->get_node()->deactivate();
      controller.c->release_interfaces();
    }
    if (is_controller_inactive(*controller.c) || is_controller_unconfigured(*controller.c))
    {
      RCLCPP_INFO(
        get_logger(), "Shutting down controller '%s'", controller.c->get_node()->get_name());
      shutdown_controller(controller);
    }
    ctrls_shutdown_status &=
      (controller.c->get_node()->get_current_state().id() ==
       lifecycle_msgs::msg::State::PRIMARY_STATE_FINALIZED);
    executor_->remove_node(controller.c->get_node()->get_node_base_interface());
  }
  return ctrls_shutdown_status;
}

void ControllerManager::init_controller_manager()
{
  // Get parameters needed for RT "update" loop to work
  if (is_resource_manager_initialized())
  {
    resource_manager_->import_joint_limiters(robot_description_);
    init_services();
  }
  else
  {
    robot_description_notification_timer_ = create_wall_timer(
      std::chrono::seconds(1),
      [&]()
      {
        RCLCPP_WARN(
          get_logger(), "Waiting for data on 'robot_description' topic to finish initialization");
      });
  }

  // set QoS to transient local to get messages that have already been published
  // (if robot state publisher starts before controller manager)
  robot_description_subscription_ = create_subscription<std_msgs::msg::String>(
    "robot_description", rclcpp::QoS(1).transient_local(),
    std::bind(&ControllerManager::robot_description_callback, this, std::placeholders::_1));
  RCLCPP_INFO(
    get_logger(), "Subscribing to '%s' topic for robot description.",
    robot_description_subscription_->get_topic_name());

  // Setup diagnostics
  periodicity_stats_.Reset();
  diagnostics_updater_.setHardwareID("ros2_control");
  diagnostics_updater_.add(
    "Controllers Activity", this, &ControllerManager::controller_activity_diagnostic_callback);
  diagnostics_updater_.add(
    "Hardware Components Activity", this,
    &ControllerManager::hardware_components_diagnostic_callback);
  diagnostics_updater_.add(
    "Controller Manager Activity", this,
    &ControllerManager::controller_manager_diagnostic_callback);

<<<<<<< HEAD
  // Declare the enforce_command_limits parameter such a way that it is enabled by default for
  // rolling and newer alone
  enforce_command_limits_ =
    this->get_parameter_or("enforce_command_limits", RCLCPP_VERSION_MAJOR >= 29 ? true : false);
  RCLCPP_INFO_EXPRESSION(
    get_logger(), enforce_command_limits_, "Enforcing command limits is enabled...");
=======
  // Add on_shutdown callback to stop the controller manager
  rclcpp::Context::SharedPtr context = this->get_node_base_interface()->get_context();
  preshutdown_cb_handle_ =
    std::make_unique<rclcpp::PreShutdownCallbackHandle>(context->add_pre_shutdown_callback(
      [this]()
      {
        RCLCPP_INFO(get_logger(), "Shutdown request received....");
        if (this->get_node_base_interface()->get_associated_with_executor_atomic().load())
        {
          executor_->remove_node(this->get_node_base_interface());
        }
        executor_->cancel();
        if (!this->shutdown_controllers())
        {
          RCLCPP_ERROR(get_logger(), "Failed shutting down the controllers.");
        }
        if (!resource_manager_->shutdown_components())
        {
          RCLCPP_ERROR(get_logger(), "Failed shutting down hardware components.");
        }
        RCLCPP_INFO(get_logger(), "Shutting down the controller manager.");
      }));
>>>>>>> 2dc37252
}

void ControllerManager::initialize_parameters()
{
  // Initialize parameters
  try
  {
    cm_param_listener_ = std::make_shared<controller_manager::ParamListener>(
      this->get_node_parameters_interface(), this->get_logger());
    params_ = std::make_shared<controller_manager::Params>(cm_param_listener_->get_params());
    update_rate_ = static_cast<unsigned int>(params_->update_rate);
  }
  catch (const std::exception & e)
  {
    RCLCPP_ERROR(
      this->get_logger(),
      "Exception thrown while initializing controller manager parameters: %s \n", e.what());
    throw e;
  }
}

void ControllerManager::robot_description_callback(const std_msgs::msg::String & robot_description)
{
  RCLCPP_INFO(get_logger(), "Received robot description from topic.");
  RCLCPP_DEBUG(
    get_logger(), "'Content of robot description file: %s", robot_description.data.c_str());
  robot_description_ = robot_description.data;
  if (is_resource_manager_initialized())
  {
    RCLCPP_WARN(
      get_logger(),
      "ResourceManager has already loaded a urdf. Ignoring attempt to reload a robot description.");
    return;
  }
  init_resource_manager(robot_description_);
  if (is_resource_manager_initialized())
  {
    RCLCPP_INFO(
      get_logger(),
      "Resource Manager has been successfully initialized. Starting Controller Manager "
      "services...");
    resource_manager_->import_joint_limiters(robot_description_);
    init_services();
  }
}

void ControllerManager::init_resource_manager(const std::string & robot_description)
{
  if (!resource_manager_->load_and_initialize_components(robot_description, update_rate_))
  {
    RCLCPP_WARN(
      get_logger(),
      "Could not load and initialize hardware. Please check previous output for more details. "
      "After you have corrected your URDF, try to publish robot description again.");
    return;
  }

  // Get all components and if they are not defined in parameters activate them automatically
  auto components_to_activate = resource_manager_->get_components_status();

  using lifecycle_msgs::msg::State;

  auto set_components_to_state =
    [&](const std::vector<std::string> & components_to_set, rclcpp_lifecycle::State state)
  {
    for (const auto & component : components_to_set)
    {
      if (component.empty())
      {
        continue;
      }
      if (components_to_activate.find(component) == components_to_activate.end())
      {
        RCLCPP_WARN(
          get_logger(), "Hardware component '%s' is unknown, therefore not set in '%s' state.",
          component.c_str(), state.label().c_str());
      }
      else
      {
        RCLCPP_INFO(
          get_logger(), "Setting component '%s' to '%s' state.", component.c_str(),
          state.label().c_str());
        if (
          resource_manager_->set_component_state(component, state) ==
          hardware_interface::return_type::ERROR)
        {
          throw std::runtime_error(
            "Failed to set the initial state of the component : " + component + " to " +
            state.label());
        }
        components_to_activate.erase(component);
      }
    }
  };

  if (cm_param_listener_->is_old(*params_))
  {
    *params_ = cm_param_listener_->get_params();
  }

  // unconfigured (loaded only)
  set_components_to_state(
    params_->hardware_components_initial_state.unconfigured,
    rclcpp_lifecycle::State(
      State::PRIMARY_STATE_UNCONFIGURED, hardware_interface::lifecycle_state_names::UNCONFIGURED));

  // inactive (configured)
  set_components_to_state(
    params_->hardware_components_initial_state.inactive,
    rclcpp_lifecycle::State(
      State::PRIMARY_STATE_INACTIVE, hardware_interface::lifecycle_state_names::INACTIVE));

  // activate all other components
  for (const auto & [component, state] : components_to_activate)
  {
    rclcpp_lifecycle::State active_state(
      State::PRIMARY_STATE_ACTIVE, hardware_interface::lifecycle_state_names::ACTIVE);
    if (
      resource_manager_->set_component_state(component, active_state) ==
      hardware_interface::return_type::ERROR)
    {
      throw std::runtime_error(
        "Failed to set the initial state of the component : " + component + " to " +
        active_state.label());
    }
  }
  robot_description_notification_timer_->cancel();
}

void ControllerManager::init_services()
{
  // TODO(anyone): Due to issues with the MutliThreadedExecutor, this control loop does not rely on
  // the executor (see issue #260).
  // deterministic_callback_group_ = create_callback_group(
  //   rclcpp::CallbackGroupType::MutuallyExclusive);
  best_effort_callback_group_ = create_callback_group(rclcpp::CallbackGroupType::MutuallyExclusive);

  using namespace std::placeholders;
  list_controllers_service_ = create_service<controller_manager_msgs::srv::ListControllers>(
    "~/list_controllers", std::bind(&ControllerManager::list_controllers_srv_cb, this, _1, _2),
    qos_services, best_effort_callback_group_);
  list_controller_types_service_ =
    create_service<controller_manager_msgs::srv::ListControllerTypes>(
      "~/list_controller_types",
      std::bind(&ControllerManager::list_controller_types_srv_cb, this, _1, _2), qos_services,
      best_effort_callback_group_);
  load_controller_service_ = create_service<controller_manager_msgs::srv::LoadController>(
    "~/load_controller", std::bind(&ControllerManager::load_controller_service_cb, this, _1, _2),
    qos_services, best_effort_callback_group_);
  configure_controller_service_ = create_service<controller_manager_msgs::srv::ConfigureController>(
    "~/configure_controller",
    std::bind(&ControllerManager::configure_controller_service_cb, this, _1, _2), qos_services,
    best_effort_callback_group_);
  reload_controller_libraries_service_ =
    create_service<controller_manager_msgs::srv::ReloadControllerLibraries>(
      "~/reload_controller_libraries",
      std::bind(&ControllerManager::reload_controller_libraries_service_cb, this, _1, _2),
      qos_services, best_effort_callback_group_);
  switch_controller_service_ = create_service<controller_manager_msgs::srv::SwitchController>(
    "~/switch_controller",
    std::bind(&ControllerManager::switch_controller_service_cb, this, _1, _2), qos_services,
    best_effort_callback_group_);
  unload_controller_service_ = create_service<controller_manager_msgs::srv::UnloadController>(
    "~/unload_controller",
    std::bind(&ControllerManager::unload_controller_service_cb, this, _1, _2), qos_services,
    best_effort_callback_group_);
  list_hardware_components_service_ =
    create_service<controller_manager_msgs::srv::ListHardwareComponents>(
      "~/list_hardware_components",
      std::bind(&ControllerManager::list_hardware_components_srv_cb, this, _1, _2), qos_services,
      best_effort_callback_group_);
  list_hardware_interfaces_service_ =
    create_service<controller_manager_msgs::srv::ListHardwareInterfaces>(
      "~/list_hardware_interfaces",
      std::bind(&ControllerManager::list_hardware_interfaces_srv_cb, this, _1, _2), qos_services,
      best_effort_callback_group_);
  set_hardware_component_state_service_ =
    create_service<controller_manager_msgs::srv::SetHardwareComponentState>(
      "~/set_hardware_component_state",
      std::bind(&ControllerManager::set_hardware_component_state_srv_cb, this, _1, _2),
      qos_services, best_effort_callback_group_);
}

controller_interface::ControllerInterfaceBaseSharedPtr ControllerManager::load_controller(
  const std::string & controller_name, const std::string & controller_type)
{
  RCLCPP_INFO(get_logger(), "Loading controller '%s'", controller_name.c_str());

  if (
    !loader_->isClassAvailable(controller_type) &&
    !chainable_loader_->isClassAvailable(controller_type))
  {
    RCLCPP_ERROR(
      get_logger(), "Loader for controller '%s' (type '%s') not found.", controller_name.c_str(),
      controller_type.c_str());
    RCLCPP_INFO(get_logger(), "Available classes:");
    for (const auto & available_class : loader_->getDeclaredClasses())
    {
      RCLCPP_INFO(get_logger(), "  %s", available_class.c_str());
    }
    for (const auto & available_class : chainable_loader_->getDeclaredClasses())
    {
      RCLCPP_INFO(get_logger(), "  %s", available_class.c_str());
    }
    return nullptr;
  }
  RCLCPP_DEBUG(get_logger(), "Loader for controller '%s' found.", controller_name.c_str());

  controller_interface::ControllerInterfaceBaseSharedPtr controller;

  try
  {
    if (loader_->isClassAvailable(controller_type))
    {
      controller = loader_->createSharedInstance(controller_type);
    }
    if (chainable_loader_->isClassAvailable(controller_type))
    {
      controller = chainable_loader_->createSharedInstance(controller_type);
    }
  }
  catch (const std::exception & e)
  {
    RCLCPP_ERROR(
      get_logger(),
      "Caught exception of type : %s while loading the controller '%s' of plugin type '%s':\n%s",
      typeid(e).name(), controller_name.c_str(), controller_type.c_str(), e.what());
    return nullptr;
  }
  catch (...)
  {
    RCLCPP_ERROR(
      get_logger(),
      "Caught unknown exception while loading the controller '%s' of plugin type '%s'",
      controller_name.c_str(), controller_type.c_str());
    throw;
  }

  ControllerSpec controller_spec;
  controller_spec.c = controller;
  controller_spec.info.name = controller_name;
  controller_spec.info.type = controller_type;
  controller_spec.last_update_cycle_time = std::make_shared<rclcpp::Time>(
    0, 0, this->get_node_clock_interface()->get_clock()->get_clock_type());
  controller_spec.execution_time_statistics = std::make_shared<MovingAverageStatistics>();
  controller_spec.periodicity_statistics = std::make_shared<MovingAverageStatistics>();

  // We have to fetch the parameters_file at the time of loading the controller, because this way we
  // can load them at the creation of the LifeCycleNode and this helps in using the features such as
  // read_only params, dynamic maps lists etc
  // Now check if the parameters_file parameter exist
  const std::string param_name = controller_name + ".params_file";
  controller_spec.info.parameters_files.clear();

  // get_parameter checks if parameter has been declared/set
  rclcpp::Parameter params_files_parameter;
  if (get_parameter(param_name, params_files_parameter))
  {
    if (params_files_parameter.get_type() == rclcpp::ParameterType::PARAMETER_STRING_ARRAY)
    {
      controller_spec.info.parameters_files = params_files_parameter.as_string_array();
    }
    else if (params_files_parameter.get_type() == rclcpp::ParameterType::PARAMETER_STRING)
    {
      controller_spec.info.parameters_files.push_back(params_files_parameter.as_string());
    }
    else
    {
      RCLCPP_ERROR(
        get_logger(),
        "The 'params_file' param needs to be a string or a string array for '%s', but it is of "
        "type %s",
        controller_name.c_str(), params_files_parameter.get_type_name().c_str());
    }
  }

  const std::string fallback_ctrl_param = controller_name + ".fallback_controllers";
  std::vector<std::string> fallback_controllers;
  if (!has_parameter(fallback_ctrl_param))
  {
    declare_parameter(fallback_ctrl_param, rclcpp::ParameterType::PARAMETER_STRING_ARRAY);
  }
  if (get_parameter(fallback_ctrl_param, fallback_controllers) && !fallback_controllers.empty())
  {
    if (
      std::find(fallback_controllers.begin(), fallback_controllers.end(), controller_name) !=
      fallback_controllers.end())
    {
      RCLCPP_ERROR(
        get_logger(), "Controller '%s' cannot be a fallback controller for itself.",
        controller_name.c_str());
      return nullptr;
    }
    controller_spec.info.fallback_controllers_names = fallback_controllers;
  }

  const std::string node_options_args_param = controller_name + ".node_options_args";
  std::vector<std::string> node_options_args;
  if (!has_parameter(node_options_args_param))
  {
    declare_parameter(node_options_args_param, rclcpp::ParameterType::PARAMETER_STRING_ARRAY);
  }
  if (get_parameter(node_options_args_param, node_options_args) && !node_options_args.empty())
  {
    controller_spec.info.node_options_args = node_options_args;
  }

  return add_controller_impl(controller_spec);
}

controller_interface::ControllerInterfaceBaseSharedPtr ControllerManager::load_controller(
  const std::string & controller_name)
{
  const std::string param_name = controller_name + ".type";
  std::string controller_type;

  // We cannot declare the parameters for the controllers that will be loaded in the future,
  // because they are plugins and we cannot be aware of all of them.
  // So when we're told to load a controller by name, we need to declare the parameter if
  // we haven't done so, and then read it.

  // Check if parameter has been declared
  if (!has_parameter(param_name))
  {
    declare_parameter(param_name, rclcpp::ParameterType::PARAMETER_STRING);
  }
  if (!get_parameter(param_name, controller_type))
  {
    RCLCPP_ERROR(
      get_logger(), "The 'type' param was not defined for '%s'.", controller_name.c_str());
    return nullptr;
  }
  RCLCPP_INFO(
    get_logger(), "Loading controller : '%s' of type '%s'", controller_name.c_str(),
    controller_type.c_str());
  return load_controller(controller_name, controller_type);
}

controller_interface::return_type ControllerManager::unload_controller(
  const std::string & controller_name)
{
  RCLCPP_INFO(get_logger(), "Unloading controller: '%s'", controller_name.c_str());
  std::lock_guard<std::recursive_mutex> guard(rt_controllers_wrapper_.controllers_lock_);
  std::vector<ControllerSpec> & to = rt_controllers_wrapper_.get_unused_list(guard);
  const std::vector<ControllerSpec> & from = rt_controllers_wrapper_.get_updated_list(guard);

  // Transfers the active controllers over, skipping the one to be removed and the active ones.
  to = from;

  auto found_it = std::find_if(
    to.begin(), to.end(),
    std::bind(controller_name_compare, std::placeholders::_1, controller_name));
  if (found_it == to.end())
  {
    // Fails if we could not remove the controllers
    to.clear();
    RCLCPP_ERROR(
      get_logger(),
      "Could not unload controller with name '%s' because no controller with this name exists",
      controller_name.c_str());
    return controller_interface::return_type::ERROR;
  }

  auto & controller = *found_it;

  if (is_controller_active(*controller.c))
  {
    to.clear();
    RCLCPP_ERROR(
      get_logger(), "Could not unload controller with name '%s' because it is still active",
      controller_name.c_str());
    return controller_interface::return_type::ERROR;
  }

  RCLCPP_DEBUG(get_logger(), "Shutdown controller");
  controller_chain_spec_cleanup(controller_chain_spec_, controller_name);
  // TODO(destogl): remove reference interface if chainable; i.e., add a separate method for
  // cleaning-up controllers?
  if (is_controller_inactive(*controller.c) || is_controller_unconfigured(*controller.c))
  {
    RCLCPP_DEBUG(
      get_logger(), "Controller '%s' is shutdown before unloading!", controller_name.c_str());
    // TODO(destogl): remove reference interface if chainable; i.e., add a separate method for
    // cleaning-up controllers?
    shutdown_controller(controller);
  }
  executor_->remove_node(controller.c->get_node()->get_node_base_interface());
  to.erase(found_it);

  // Destroys the old controllers list when the realtime thread is finished with it.
  RCLCPP_DEBUG(get_logger(), "Realtime switches over to new controller list");
  rt_controllers_wrapper_.switch_updated_list(guard);
  std::vector<ControllerSpec> & new_unused_list = rt_controllers_wrapper_.get_unused_list(guard);
  RCLCPP_DEBUG(get_logger(), "Destruct controller");
  new_unused_list.clear();
  RCLCPP_DEBUG(get_logger(), "Destruct controller finished");

  RCLCPP_DEBUG(get_logger(), "Successfully unloaded controller '%s'", controller_name.c_str());

  return controller_interface::return_type::OK;
}

void ControllerManager::shutdown_controller(controller_manager::ControllerSpec & controller) const
{
  try
  {
    const auto new_state = controller.c->get_node()->shutdown();
    if (new_state.id() != lifecycle_msgs::msg::State::PRIMARY_STATE_FINALIZED)
    {
      RCLCPP_WARN(
        get_logger(), "Failed to shutdown the controller '%s' before unloading!",
        controller.info.name.c_str());
    }
  }
  catch (const std::exception & e)
  {
    RCLCPP_ERROR(
      get_logger(),
      "Caught exception of type : %s while shutdown the controller '%s' before unloading: %s",
      typeid(e).name(), controller.info.name.c_str(), e.what());
  }
  catch (...)
  {
    RCLCPP_ERROR(
      get_logger(), "Failed to shutdown the controller '%s' before unloading",
      controller.info.name.c_str());
  }
}

std::vector<ControllerSpec> ControllerManager::get_loaded_controllers() const
{
  std::lock_guard<std::recursive_mutex> guard(rt_controllers_wrapper_.controllers_lock_);
  return rt_controllers_wrapper_.get_updated_list(guard);
}

controller_interface::return_type ControllerManager::configure_controller(
  const std::string & controller_name)
{
  RCLCPP_INFO(get_logger(), "Configuring controller: '%s'", controller_name.c_str());

  const auto & controllers = get_loaded_controllers();

  auto found_it = std::find_if(
    controllers.begin(), controllers.end(),
    std::bind(controller_name_compare, std::placeholders::_1, controller_name));

  if (found_it == controllers.end())
  {
    RCLCPP_ERROR(
      get_logger(),
      "Could not configure controller with name '%s' because no controller with this name exists",
      controller_name.c_str());
    return controller_interface::return_type::ERROR;
  }
  auto controller = found_it->c;

  auto state = controller->get_lifecycle_state();
  if (
    state.id() == lifecycle_msgs::msg::State::PRIMARY_STATE_ACTIVE ||
    state.id() == lifecycle_msgs::msg::State::PRIMARY_STATE_FINALIZED)
  {
    RCLCPP_ERROR(
      get_logger(), "Controller '%s' can not be configured from '%s' state.",
      controller_name.c_str(), state.label().c_str());
    return controller_interface::return_type::ERROR;
  }

  auto new_state = controller->get_lifecycle_state();
  if (state.id() == lifecycle_msgs::msg::State::PRIMARY_STATE_INACTIVE)
  {
    RCLCPP_DEBUG(
      get_logger(), "Controller '%s' is cleaned-up before configuring", controller_name.c_str());
    // TODO(destogl): remove reference interface if chainable; i.e., add a separate method for
    // cleaning-up controllers?
    try
    {
      new_state = controller->get_node()->cleanup();
      if (new_state.id() != lifecycle_msgs::msg::State::PRIMARY_STATE_UNCONFIGURED)
      {
        RCLCPP_ERROR(
          get_logger(), "Controller '%s' can not be cleaned-up before configuring",
          controller_name.c_str());
        return controller_interface::return_type::ERROR;
      }
    }
    catch (...)
    {
      RCLCPP_ERROR(
        get_logger(), "Caught exception while cleaning-up controller '%s' before configuring",
        controller_name.c_str());
      return controller_interface::return_type::ERROR;
    }
  }

  try
  {
    new_state = controller->configure();
    if (new_state.id() != lifecycle_msgs::msg::State::PRIMARY_STATE_INACTIVE)
    {
      RCLCPP_ERROR(
        get_logger(), "After configuring, controller '%s' is in state '%s' , expected inactive.",
        controller_name.c_str(), new_state.label().c_str());
      return controller_interface::return_type::ERROR;
    }
  }
  catch (const std::exception & e)
  {
    RCLCPP_ERROR(
      get_logger(), "Caught exception of type : %s while configuring controller '%s': %s",
      typeid(e).name(), controller_name.c_str(), e.what());
    return controller_interface::return_type::ERROR;
  }
  catch (...)
  {
    RCLCPP_ERROR(
      get_logger(), "Caught unknown exception while configuring controller '%s'",
      controller_name.c_str());
    return controller_interface::return_type::ERROR;
  }

  const auto controller_update_rate = controller->get_update_rate();
  const auto cm_update_rate = get_update_rate();
  if (controller_update_rate > cm_update_rate)
  {
    RCLCPP_WARN(
      get_logger(),
      "The controller : %s update rate : %d Hz should be less than or equal to controller "
      "manager's update rate : %d Hz!. The controller will be updated at controller_manager's "
      "update rate.",
      controller_name.c_str(), controller_update_rate, cm_update_rate);
  }
  else if (cm_update_rate % controller_update_rate != 0)
  {
    RCLCPP_WARN(
      get_logger(),
      "The controller : %s update cycles won't be triggered at a constant period : %f sec, as the "
      "controller's update rate : %d Hz is not a perfect divisor of the controller manager's "
      "update rate : %d Hz!.",
      controller_name.c_str(), 1.0 / controller_update_rate, controller_update_rate,
      cm_update_rate);
  }

  // CHAINABLE CONTROLLERS: get reference interfaces from chainable controllers
  if (controller->is_chainable())
  {
    RCLCPP_DEBUG(
      get_logger(),
      "Controller '%s' is chainable. Interfaces are being exported to resource manager.",
      controller_name.c_str());
    std::vector<hardware_interface::StateInterface::ConstSharedPtr> state_interfaces;
    std::vector<hardware_interface::CommandInterface::SharedPtr> ref_interfaces;
    try
    {
      state_interfaces = controller->export_state_interfaces();
      ref_interfaces = controller->export_reference_interfaces();
      if (ref_interfaces.empty() && state_interfaces.empty())
      {
        // TODO(destogl): Add test for this!
        RCLCPP_ERROR(
          get_logger(),
          "Controller '%s' is chainable, but does not export any state or reference interfaces. "
          "Did you override the on_export_method() correctly?",
          controller_name.c_str());
        return controller_interface::return_type::ERROR;
      }
    }
    catch (const std::exception & e)
    {
      RCLCPP_FATAL(
        get_logger(), "Export of the state or reference interfaces failed with following error: %s",
        e.what());
      return controller_interface::return_type::ERROR;
    }
    resource_manager_->import_controller_reference_interfaces(controller_name, ref_interfaces);
    resource_manager_->import_controller_exported_state_interfaces(
      controller_name, state_interfaces);
  }

  // let's update the list of following and preceding controllers
  const auto cmd_itfs = controller->command_interface_configuration().names;
  const auto state_itfs = controller->state_interface_configuration().names;
  for (const auto & cmd_itf : cmd_itfs)
  {
    controller_manager::ControllersListIterator ctrl_it;
    if (is_interface_a_chained_interface(cmd_itf, controllers, ctrl_it))
    {
      add_element_to_list(
        controller_chain_spec_[controller_name].following_controllers, ctrl_it->info.name);
      add_element_to_list(
        controller_chain_spec_[ctrl_it->info.name].preceding_controllers, controller_name);
      add_element_to_list(
        controller_chained_reference_interfaces_cache_[ctrl_it->info.name], controller_name);
    }
  }
  // This is needed when we start exporting the state interfaces from the controllers
  for (const auto & state_itf : state_itfs)
  {
    controller_manager::ControllersListIterator ctrl_it;
    if (is_interface_a_chained_interface(state_itf, controllers, ctrl_it))
    {
      add_element_to_list(
        controller_chain_spec_[controller_name].preceding_controllers, ctrl_it->info.name);
      add_element_to_list(
        controller_chain_spec_[ctrl_it->info.name].following_controllers, controller_name);
      add_element_to_list(
        controller_chained_state_interfaces_cache_[ctrl_it->info.name], controller_name);
    }
  }

  // Now let's reorder the controllers
  // lock controllers
  std::lock_guard<std::recursive_mutex> guard(rt_controllers_wrapper_.controllers_lock_);
  std::vector<ControllerSpec> & to = rt_controllers_wrapper_.get_unused_list(guard);
  const std::vector<ControllerSpec> & from = rt_controllers_wrapper_.get_updated_list(guard);

  // Copy all controllers from the 'from' list to the 'to' list
  to = from;
  std::vector<ControllerSpec> sorted_list;

  // clear the list before reordering it again
  ordered_controllers_names_.clear();
  for (const auto & [ctrl_name, chain_spec] : controller_chain_spec_)
  {
    auto it =
      std::find(ordered_controllers_names_.begin(), ordered_controllers_names_.end(), ctrl_name);
    if (it == ordered_controllers_names_.end())
    {
      update_list_with_controller_chain(ctrl_name, ordered_controllers_names_.end(), false);
    }
  }

  std::vector<ControllerSpec> new_list;
  for (const auto & ctrl : ordered_controllers_names_)
  {
    auto controller_it = std::find_if(
      to.begin(), to.end(), std::bind(controller_name_compare, std::placeholders::_1, ctrl));
    if (controller_it != to.end())
    {
      new_list.push_back(*controller_it);
    }
  }

  to = new_list;
  RCLCPP_DEBUG(get_logger(), "Reordered controllers list is:");
  for (const auto & ctrl : to)
  {
    RCLCPP_DEBUG(this->get_logger(), "\t%s", ctrl.info.name.c_str());
  }

  // switch lists
  rt_controllers_wrapper_.switch_updated_list(guard);
  // clear unused list
  rt_controllers_wrapper_.get_unused_list(guard).clear();

  return controller_interface::return_type::OK;
}

void ControllerManager::clear_requests()
{
  switch_params_.do_switch = false;
  deactivate_request_.clear();
  activate_request_.clear();
  // Set these interfaces as unavailable when clearing requests to avoid leaving them in available
  // state without the controller being in active state
  for (const auto & controller_name : to_chained_mode_request_)
  {
    resource_manager_->make_controller_exported_state_interfaces_unavailable(controller_name);
    resource_manager_->make_controller_reference_interfaces_unavailable(controller_name);
  }
  to_chained_mode_request_.clear();
  from_chained_mode_request_.clear();
  activate_command_interface_request_.clear();
  deactivate_command_interface_request_.clear();
}

controller_interface::return_type ControllerManager::switch_controller(
  const std::vector<std::string> & activate_controllers,
  const std::vector<std::string> & deactivate_controllers, int strictness, bool activate_asap,
  const rclcpp::Duration & timeout)
{
  if (!is_resource_manager_initialized())
  {
    RCLCPP_ERROR(
      get_logger(),
      "Resource Manager is not initialized yet! Please provide robot description on "
      "'robot_description' topic before trying to switch controllers.");
    return controller_interface::return_type::ERROR;
  }

  // reset the switch param internal variables
  switch_params_.reset();

  if (!deactivate_request_.empty() || !activate_request_.empty())
  {
    RCLCPP_FATAL(
      get_logger(),
      "The internal deactivate and activate request lists are not empty at the beginning of the "
      "switch_controller() call. This should never happen.");
    throw std::runtime_error("CM's internal state is not correct. See the FATAL message above.");
  }
  if (
    !deactivate_command_interface_request_.empty() || !activate_command_interface_request_.empty())
  {
    RCLCPP_FATAL(
      get_logger(),
      "The internal deactivate and activat requests command interface lists are not empty at the "
      "switch_controller() call. This should never happen.");
    throw std::runtime_error("CM's internal state is not correct. See the FATAL message above.");
  }
  if (!from_chained_mode_request_.empty() || !to_chained_mode_request_.empty())
  {
    RCLCPP_FATAL(
      get_logger(),
      "The internal 'from' and 'to' chained mode requests are not empty at the "
      "switch_controller() call. This should never happen.");
    throw std::runtime_error("CM's internal state is not correct. See the FATAL message above.");
  }
  if (strictness == 0)
  {
    RCLCPP_WARN(
      get_logger(),
      "Controller Manager: to switch controllers you need to specify a "
      "strictness level of controller_manager_msgs::SwitchController::STRICT "
      "(%d) or ::BEST_EFFORT (%d). Defaulting to ::BEST_EFFORT",
      controller_manager_msgs::srv::SwitchController::Request::STRICT,
      controller_manager_msgs::srv::SwitchController::Request::BEST_EFFORT);
    strictness = controller_manager_msgs::srv::SwitchController::Request::BEST_EFFORT;
  }

  std::string activate_list, deactivate_list;
  activate_list.reserve(500);
  deactivate_list.reserve(500);
  for (const auto & controller : activate_controllers)
  {
    activate_list.append(controller);
    activate_list.append(" ");
  }
  for (const auto & controller : deactivate_controllers)
  {
    deactivate_list.append(controller);
    deactivate_list.append(" ");
  }
  RCLCPP_INFO_EXPRESSION(
    get_logger(), !activate_list.empty(), "Activating controllers: [ %s]", activate_list.c_str());
  RCLCPP_INFO_EXPRESSION(
    get_logger(), !deactivate_list.empty(), "Deactivating controllers: [ %s]",
    deactivate_list.c_str());

  const auto list_controllers = [this, strictness](
                                  const std::vector<std::string> & controller_list,
                                  std::vector<std::string> & request_list,
                                  const std::string & action)
  {
    // lock controllers
    std::lock_guard<std::recursive_mutex> guard(rt_controllers_wrapper_.controllers_lock_);

    // list all controllers to (de)activate
    for (const auto & controller : controller_list)
    {
      const auto & updated_controllers = rt_controllers_wrapper_.get_updated_list(guard);

      auto found_it = std::find_if(
        updated_controllers.begin(), updated_controllers.end(),
        std::bind(controller_name_compare, std::placeholders::_1, controller));

      if (found_it == updated_controllers.end())
      {
        RCLCPP_WARN(
          get_logger(),
          "Could not '%s' controller with name '%s' because no controller with this name exists",
          action.c_str(), controller.c_str());
        if (strictness == controller_manager_msgs::srv::SwitchController::Request::STRICT)
        {
          RCLCPP_ERROR(get_logger(), "Aborting, no controller is switched! ('STRICT' switch)");
          return controller_interface::return_type::ERROR;
        }
      }
      else
      {
        RCLCPP_DEBUG(
          get_logger(), "Found controller '%s' that needs to be %sed in list of controllers",
          controller.c_str(), action.c_str());
        request_list.push_back(controller);
      }
    }
    RCLCPP_DEBUG(
      get_logger(), "'%s' request vector has size %i", action.c_str(), (int)request_list.size());

    return controller_interface::return_type::OK;
  };

  // list all controllers to deactivate (check if all controllers exist)
  auto ret = list_controllers(deactivate_controllers, deactivate_request_, "deactivate");
  if (ret != controller_interface::return_type::OK)
  {
    deactivate_request_.clear();
    return ret;
  }

  // list all controllers to activate (check if all controllers exist)
  ret = list_controllers(activate_controllers, activate_request_, "activate");
  if (ret != controller_interface::return_type::OK)
  {
    deactivate_request_.clear();
    activate_request_.clear();
    return ret;
  }

  // lock controllers
  std::lock_guard<std::recursive_mutex> guard(rt_controllers_wrapper_.controllers_lock_);

  const std::vector<ControllerSpec> & controllers = rt_controllers_wrapper_.get_updated_list(guard);

  // if a preceding controller is deactivated, all first-level controllers should be switched 'from'
  // chained mode
  propagate_deactivation_of_chained_mode(controllers);

  // check if controllers should be switched 'to' chained mode when controllers are activated
  for (auto ctrl_it = activate_request_.begin(); ctrl_it != activate_request_.end(); ++ctrl_it)
  {
    auto controller_it = std::find_if(
      controllers.begin(), controllers.end(),
      std::bind(controller_name_compare, std::placeholders::_1, *ctrl_it));
    controller_interface::return_type status = controller_interface::return_type::OK;

    // if controller is not inactive then do not do any following-controllers checks
    if (!is_controller_inactive(controller_it->c))
    {
      RCLCPP_WARN(
        get_logger(),
        "Controller with name '%s' is not inactive so its following "
        "controllers do not have to be checked, because it cannot be activated.",
        controller_it->info.name.c_str());
      status = controller_interface::return_type::ERROR;
    }
    else
    {
      status = check_following_controllers_for_activate(controllers, strictness, controller_it);
    }

    if (status == controller_interface::return_type::OK)
    {
      status = check_fallback_controllers_state_pre_activation(controllers, controller_it);
    }

    if (status != controller_interface::return_type::OK)
    {
      RCLCPP_WARN(
        get_logger(),
        "Could not activate controller with name '%s'. Check above warnings for more details. "
        "Check the state of the controllers and their required interfaces using "
        "`ros2 control list_controllers -v` CLI to get more information.",
        (*ctrl_it).c_str());
      if (strictness == controller_manager_msgs::srv::SwitchController::Request::BEST_EFFORT)
      {
        // TODO(destogl): automatic manipulation of the chain:
        // || strictness ==
        //  controller_manager_msgs::srv::SwitchController::Request::MANIPULATE_CONTROLLERS_CHAIN);
        // remove controller that can not be activated from the activation request and step-back
        // iterator to correctly step to the next element in the list in the loop
        activate_request_.erase(ctrl_it);
        --ctrl_it;
      }
      if (strictness == controller_manager_msgs::srv::SwitchController::Request::STRICT)
      {
        RCLCPP_ERROR(get_logger(), "Aborting, no controller is switched! (::STRICT switch)");
        // reset all lists
        clear_requests();
        return controller_interface::return_type::ERROR;
      }
    }
  }

  // check if controllers should be deactivated if used in chained mode
  for (auto ctrl_it = deactivate_request_.begin(); ctrl_it != deactivate_request_.end(); ++ctrl_it)
  {
    auto controller_it = std::find_if(
      controllers.begin(), controllers.end(),
      std::bind(controller_name_compare, std::placeholders::_1, *ctrl_it));
    controller_interface::return_type status = controller_interface::return_type::OK;

    // if controller is not active then skip preceding-controllers checks
    if (!is_controller_active(controller_it->c))
    {
      RCLCPP_WARN(
        get_logger(), "Controller with name '%s' can not be deactivated since it is not active.",
        controller_it->info.name.c_str());
      status = controller_interface::return_type::ERROR;
    }
    else
    {
      status = check_preceeding_controllers_for_deactivate(controllers, strictness, controller_it);
    }

    if (status != controller_interface::return_type::OK)
    {
      RCLCPP_WARN(
        get_logger(),
        "Could not deactivate controller with name '%s'. Check above warnings for more details. "
        "Check the state of the controllers and their required interfaces using "
        "`ros2 control list_controllers -v` CLI to get more information.",
        (*ctrl_it).c_str());
      if (strictness == controller_manager_msgs::srv::SwitchController::Request::BEST_EFFORT)
      {
        // remove controller that can not be activated from the activation request and step-back
        // iterator to correctly step to the next element in the list in the loop
        deactivate_request_.erase(ctrl_it);
        --ctrl_it;
      }
      if (strictness == controller_manager_msgs::srv::SwitchController::Request::STRICT)
      {
        RCLCPP_ERROR(get_logger(), "Aborting, no controller is switched! (::STRICT switch)");
        // reset all lists
        clear_requests();
        return controller_interface::return_type::ERROR;
      }
    }
  }

  // Check after the check if the activate and deactivate list is empty or not
  if (activate_request_.empty() && deactivate_request_.empty())
  {
    RCLCPP_INFO(get_logger(), "Empty activate and deactivate list, not requesting switch");
    clear_requests();
    return controller_interface::return_type::OK;
  }

  for (const auto & controller : controllers)
  {
    auto to_chained_mode_list_it = std::find(
      to_chained_mode_request_.begin(), to_chained_mode_request_.end(), controller.info.name);
    bool in_to_chained_mode_list = to_chained_mode_list_it != to_chained_mode_request_.end();

    auto from_chained_mode_list_it = std::find(
      from_chained_mode_request_.begin(), from_chained_mode_request_.end(), controller.info.name);
    bool in_from_chained_mode_list = from_chained_mode_list_it != from_chained_mode_request_.end();

    auto deactivate_list_it =
      std::find(deactivate_request_.begin(), deactivate_request_.end(), controller.info.name);
    bool in_deactivate_list = deactivate_list_it != deactivate_request_.end();

    const bool is_active = is_controller_active(*controller.c);
    const bool is_inactive = is_controller_inactive(*controller.c);

    // restart controllers that need to switch their 'chained mode' - add to (de)activate lists
    if (in_to_chained_mode_list || in_from_chained_mode_list)
    {
      if (is_active && !in_deactivate_list)
      {
        deactivate_request_.push_back(controller.info.name);
        activate_request_.push_back(controller.info.name);
      }
    }

    // get pointers to places in deactivate and activate lists ((de)activate lists have changed)
    deactivate_list_it =
      std::find(deactivate_request_.begin(), deactivate_request_.end(), controller.info.name);
    in_deactivate_list = deactivate_list_it != deactivate_request_.end();

    auto activate_list_it =
      std::find(activate_request_.begin(), activate_request_.end(), controller.info.name);
    bool in_activate_list = activate_list_it != activate_request_.end();

    auto handle_conflict = [&](const std::string & msg)
    {
      if (strictness == controller_manager_msgs::srv::SwitchController::Request::STRICT)
      {
        RCLCPP_ERROR(get_logger(), "%s", msg.c_str());
        deactivate_request_.clear();
        deactivate_command_interface_request_.clear();
        activate_request_.clear();
        activate_command_interface_request_.clear();
        to_chained_mode_request_.clear();
        from_chained_mode_request_.clear();
        return controller_interface::return_type::ERROR;
      }
      RCLCPP_WARN(get_logger(), "%s", msg.c_str());
      return controller_interface::return_type::OK;
    };

    // check for double stop
    if (!is_active && in_deactivate_list)
    {
      auto conflict_status = handle_conflict(
        "Could not deactivate controller '" + controller.info.name + "' since it is not active");
      if (conflict_status != controller_interface::return_type::OK)
      {
        return conflict_status;
      }
      in_deactivate_list = false;
      deactivate_request_.erase(deactivate_list_it);
    }

    // check for doubled activation
    if (is_active && !in_deactivate_list && in_activate_list)
    {
      auto conflict_status = handle_conflict(
        "Could not activate controller '" + controller.info.name + "' since it is already active");
      if (conflict_status != controller_interface::return_type::OK)
      {
        return conflict_status;
      }
      in_activate_list = false;
      activate_request_.erase(activate_list_it);
    }

    // check for illegal activation of an unconfigured/finalized controller
    if (!is_inactive && !in_deactivate_list && in_activate_list)
    {
      auto conflict_status = handle_conflict(
        "Could not activate controller '" + controller.info.name +
        "' since it is not in inactive state");
      if (conflict_status != controller_interface::return_type::OK)
      {
        return conflict_status;
      }
      in_activate_list = false;
      activate_request_.erase(activate_list_it);
    }

    const auto extract_interfaces_for_controller =
      [this](const ControllerSpec ctrl, std::vector<std::string> & request_interface_list)
    {
      auto command_interface_config = ctrl.c->command_interface_configuration();
      std::vector<std::string> command_interface_names = {};
      if (command_interface_config.type == controller_interface::interface_configuration_type::ALL)
      {
        command_interface_names = resource_manager_->available_command_interfaces();
      }
      if (
        command_interface_config.type ==
        controller_interface::interface_configuration_type::INDIVIDUAL)
      {
        command_interface_names = command_interface_config.names;
      }
      request_interface_list.insert(
        request_interface_list.end(), command_interface_names.begin(),
        command_interface_names.end());
    };

    if (in_activate_list)
    {
      extract_interfaces_for_controller(controller, activate_command_interface_request_);
    }
    if (in_deactivate_list)
    {
      extract_interfaces_for_controller(controller, deactivate_command_interface_request_);
    }

    // cache mapping between hardware and controllers for stopping when read/write error happens
    // TODO(destogl): This caching approach is suboptimal because the cache can fast become
    // outdated. Keeping it up to date is not easy because of stopping controllers from multiple
    // threads maybe we should not at all cache this but always search for the related controllers
    // to a hardware when error in hardware happens
    if (in_activate_list)
    {
      std::vector<std::string> interface_names = {};

      auto command_interface_config = controller.c->command_interface_configuration();
      if (command_interface_config.type == controller_interface::interface_configuration_type::ALL)
      {
        interface_names = resource_manager_->available_command_interfaces();
      }
      if (
        command_interface_config.type ==
        controller_interface::interface_configuration_type::INDIVIDUAL)
      {
        interface_names = command_interface_config.names;
      }

      std::vector<std::string> interfaces = {};
      auto state_interface_config = controller.c->state_interface_configuration();
      if (state_interface_config.type == controller_interface::interface_configuration_type::ALL)
      {
        interfaces = resource_manager_->available_state_interfaces();
      }
      if (
        state_interface_config.type ==
        controller_interface::interface_configuration_type::INDIVIDUAL)
      {
        interfaces = state_interface_config.names;
      }

      interface_names.insert(interface_names.end(), interfaces.begin(), interfaces.end());

      resource_manager_->cache_controller_to_hardware(controller.info.name, interface_names);
    }
  }

  if (activate_request_.empty() && deactivate_request_.empty())
  {
    RCLCPP_INFO(get_logger(), "Empty activate and deactivate list, not requesting switch");
    clear_requests();
    return controller_interface::return_type::OK;
  }

  RCLCPP_DEBUG(get_logger(), "Request for command interfaces from activating controllers:");
  for (const auto & interface : activate_command_interface_request_)
  {
    RCLCPP_DEBUG(get_logger(), " - %s", interface.c_str());
  }
  RCLCPP_DEBUG(get_logger(), "Release of command interfaces from deactivating controllers:");
  for (const auto & interface : deactivate_command_interface_request_)
  {
    RCLCPP_DEBUG(get_logger(), " - %s", interface.c_str());
  }

  // wait for deactivating async controllers to finish their current cycle
  for (const auto & controller : deactivate_request_)
  {
    auto controller_it = std::find_if(
      controllers.begin(), controllers.end(),
      std::bind(controller_name_compare, std::placeholders::_1, controller));
    if (controller_it != controllers.end())
    {
      controller_it->c->wait_for_trigger_update_to_finish();
    }
  }

  if (
    !activate_command_interface_request_.empty() || !deactivate_command_interface_request_.empty())
  {
    if (!resource_manager_->prepare_command_mode_switch(
          activate_command_interface_request_, deactivate_command_interface_request_))
    {
      RCLCPP_ERROR(
        get_logger(),
        "Could not switch controllers since prepare command mode switch was rejected.");
      clear_requests();
      return controller_interface::return_type::ERROR;
    }
  }

  // start the atomic controller switching
  switch_params_.strictness = strictness;
  switch_params_.activate_asap = activate_asap;
  if (timeout == rclcpp::Duration{0, 0})
  {
    RCLCPP_INFO_ONCE(get_logger(), "Switch controller timeout is set to 0, using default 1s!");
    switch_params_.timeout = std::chrono::nanoseconds(1'000'000'000);
  }
  else
  {
    switch_params_.timeout = timeout.to_chrono<std::chrono::nanoseconds>();
  }
  switch_params_.do_switch = true;
  // wait until switch is finished
  RCLCPP_DEBUG(get_logger(), "Requested atomic controller switch from realtime loop");
  std::unique_lock<std::mutex> switch_params_guard(switch_params_.mutex, std::defer_lock);
  if (!switch_params_.cv.wait_for(
        switch_params_guard, switch_params_.timeout, [this] { return !switch_params_.do_switch; }))
  {
    RCLCPP_ERROR(
      get_logger(), "Switch controller timed out after %f seconds!",
      static_cast<double>(switch_params_.timeout.count()) / 1e9);
    clear_requests();
    return controller_interface::return_type::ERROR;
  }

  // copy the controllers spec from the used to the unused list
  std::vector<ControllerSpec> & to = rt_controllers_wrapper_.get_unused_list(guard);
  to = controllers;

  // update the claimed interface controller info
  auto switch_result = controller_interface::return_type::OK;
  for (auto & controller : to)
  {
    if (is_controller_active(controller.c))
    {
      auto command_interface_config = controller.c->command_interface_configuration();
      if (command_interface_config.type == controller_interface::interface_configuration_type::ALL)
      {
        controller.info.claimed_interfaces = resource_manager_->available_command_interfaces();
      }
      if (
        command_interface_config.type ==
        controller_interface::interface_configuration_type::INDIVIDUAL)
      {
        controller.info.claimed_interfaces = command_interface_config.names;
      }
    }
    else
    {
      controller.info.claimed_interfaces.clear();
    }
    if (
      std::find(activate_request_.begin(), activate_request_.end(), controller.info.name) !=
      activate_request_.end())
    {
      if (!is_controller_active(controller.c))
      {
        RCLCPP_ERROR(
          get_logger(), "Could not activate controller : '%s'", controller.info.name.c_str());
        switch_result = controller_interface::return_type::ERROR;
      }
    }
    /// @note The following is the case of the real controllers that are deactivated and doesn't
    /// include the chained controllers that are deactivated and activated
    if (
      std::find(deactivate_request_.begin(), deactivate_request_.end(), controller.info.name) !=
        deactivate_request_.end() &&
      std::find(activate_request_.begin(), activate_request_.end(), controller.info.name) ==
        activate_request_.end())
    {
      if (is_controller_active(controller.c))
      {
        RCLCPP_ERROR(
          get_logger(), "Could not deactivate controller : '%s'", controller.info.name.c_str());
        switch_result = controller_interface::return_type::ERROR;
      }
    }
  }

  // switch lists
  rt_controllers_wrapper_.switch_updated_list(guard);
  // clear unused list
  rt_controllers_wrapper_.get_unused_list(guard).clear();

  clear_requests();

  RCLCPP_DEBUG_EXPRESSION(
    get_logger(), switch_result == controller_interface::return_type::OK,
    "Successfully switched controllers");
  return switch_result;
}

controller_interface::ControllerInterfaceBaseSharedPtr ControllerManager::add_controller_impl(
  const ControllerSpec & controller)
{
  // lock controllers
  std::lock_guard<std::recursive_mutex> guard(rt_controllers_wrapper_.controllers_lock_);

  std::vector<ControllerSpec> & to = rt_controllers_wrapper_.get_unused_list(guard);
  const std::vector<ControllerSpec> & from = rt_controllers_wrapper_.get_updated_list(guard);

  // Copy all controllers from the 'from' list to the 'to' list
  to = from;

  auto found_it = std::find_if(
    to.begin(), to.end(),
    std::bind(controller_name_compare, std::placeholders::_1, controller.info.name));
  // Checks that we're not duplicating controllers
  if (found_it != to.end())
  {
    to.clear();
    RCLCPP_ERROR(
      get_logger(), "A controller named '%s' was already loaded inside the controller manager",
      controller.info.name.c_str());
    return nullptr;
  }

  const rclcpp::NodeOptions controller_node_options = determine_controller_node_options(controller);
  // Catch whatever exception the controller might throw
  try
  {
    if (
      controller.c->init(
        controller.info.name, robot_description_, get_update_rate(), get_namespace(),
        controller_node_options) == controller_interface::return_type::ERROR)
    {
      to.clear();
      RCLCPP_ERROR(
        get_logger(), "Could not initialize the controller named '%s'",
        controller.info.name.c_str());
      return nullptr;
    }
  }
  catch (const std::exception & e)
  {
    to.clear();
    RCLCPP_ERROR(
      get_logger(), "Caught exception of type : %s while initializing controller '%s': %s",
      typeid(e).name(), controller.info.name.c_str(), e.what());
    return nullptr;
  }
  catch (...)
  {
    to.clear();
    RCLCPP_ERROR(
      get_logger(), "Caught unknown exception while initializing controller '%s'",
      controller.info.name.c_str());
    return nullptr;
  }

  // initialize the data for the controller chain spec once it is loaded. It is needed, so when we
  // sort the controllers later, they will be added to the list
  controller_chain_spec_[controller.info.name] = ControllerChainSpec();
  controller_chained_state_interfaces_cache_[controller.info.name] = {};
  controller_chained_reference_interfaces_cache_[controller.info.name] = {};

  executor_->add_node(controller.c->get_node()->get_node_base_interface());
  to.emplace_back(controller);

  // Destroys the old controllers list when the realtime thread is finished with it.
  RCLCPP_DEBUG(get_logger(), "Realtime switches over to new controller list");
  rt_controllers_wrapper_.switch_updated_list(guard);
  RCLCPP_DEBUG(get_logger(), "Destruct controller");
  std::vector<ControllerSpec> & new_unused_list = rt_controllers_wrapper_.get_unused_list(guard);
  new_unused_list.clear();
  RCLCPP_DEBUG(get_logger(), "Destruct controller finished");

  return to.back().c;
}

void ControllerManager::deactivate_controllers(
  const std::vector<ControllerSpec> & rt_controller_list,
  const std::vector<std::string> controllers_to_deactivate)
{
  // deactivate controllers
  for (const auto & controller_name : controllers_to_deactivate)
  {
    auto found_it = std::find_if(
      rt_controller_list.begin(), rt_controller_list.end(),
      std::bind(controller_name_compare, std::placeholders::_1, controller_name));
    if (found_it == rt_controller_list.end())
    {
      RCLCPP_ERROR(
        get_logger(),
        "Got request to deactivate controller '%s' but it is not in the realtime controller list",
        controller_name.c_str());
      continue;
    }
    auto controller = found_it->c;
    if (is_controller_active(*controller))
    {
      try
      {
        const auto new_state = controller->get_node()->deactivate();
        controller->release_interfaces();

        // if it is a chainable controller, make the reference interfaces unavailable on
        // deactivation
        if (controller->is_chainable())
        {
          resource_manager_->make_controller_exported_state_interfaces_unavailable(controller_name);
          resource_manager_->make_controller_reference_interfaces_unavailable(controller_name);
        }
        if (new_state.id() != lifecycle_msgs::msg::State::PRIMARY_STATE_INACTIVE)
        {
          RCLCPP_ERROR(
            get_logger(), "After deactivating, controller '%s' is in state '%s', expected Inactive",
            controller_name.c_str(), new_state.label().c_str());
        }
      }
      catch (const std::exception & e)
      {
        RCLCPP_ERROR(
          get_logger(), "Caught exception of type : %s while deactivating the  controller '%s': %s",
          typeid(e).name(), controller_name.c_str(), e.what());
        continue;
      }
      catch (...)
      {
        RCLCPP_ERROR(
          get_logger(), "Caught unknown exception while deactivating the controller '%s'",
          controller_name.c_str());
        continue;
      }
    }
  }
}

void ControllerManager::switch_chained_mode(
  const std::vector<std::string> & chained_mode_switch_list, bool to_chained_mode)
{
  std::vector<ControllerSpec> & rt_controller_list =
    rt_controllers_wrapper_.update_and_get_used_by_rt_list();

  for (const auto & controller_name : chained_mode_switch_list)
  {
    auto found_it = std::find_if(
      rt_controller_list.begin(), rt_controller_list.end(),
      std::bind(controller_name_compare, std::placeholders::_1, controller_name));
    if (found_it == rt_controller_list.end())
    {
      RCLCPP_FATAL(
        get_logger(),
        "Got request to turn %s chained mode for controller '%s', but controller is not in the "
        "realtime controller list. (This should never happen!)",
        (to_chained_mode ? "ON" : "OFF"), controller_name.c_str());
      continue;
    }
    auto controller = found_it->c;
    if (!is_controller_active(*controller))
    {
      if (!controller->set_chained_mode(to_chained_mode))
      {
        RCLCPP_ERROR(
          get_logger(),
          "Got request to turn %s chained mode for controller '%s', but controller refused to do "
          "it! The control will probably not work as expected. Try to restart all controllers. "
          "If "
          "the error persist check controllers' individual configuration.",
          (to_chained_mode ? "ON" : "OFF"), controller_name.c_str());
      }
    }
    else
    {
      RCLCPP_FATAL(
        get_logger(),
        "Got request to turn %s chained mode for controller '%s', but this can not happen if "
        "controller is in '%s' state. (This should never happen!)",
        (to_chained_mode ? "ON" : "OFF"), controller_name.c_str(),
        hardware_interface::lifecycle_state_names::ACTIVE);
    }
  }
}

void ControllerManager::activate_controllers(
  const std::vector<ControllerSpec> & rt_controller_list,
  const std::vector<std::string> controllers_to_activate)
{
  for (const auto & controller_name : controllers_to_activate)
  {
    auto found_it = std::find_if(
      rt_controller_list.begin(), rt_controller_list.end(),
      std::bind(controller_name_compare, std::placeholders::_1, controller_name));
    if (found_it == rt_controller_list.end())
    {
      RCLCPP_ERROR(
        get_logger(),
        "Got request to activate controller '%s' but it is not in the realtime controller list",
        controller_name.c_str());
      continue;
    }
    auto controller = found_it->c;
    // reset the last update cycle time for newly activated controllers
    *found_it->last_update_cycle_time =
      rclcpp::Time(0, 0, this->get_node_clock_interface()->get_clock()->get_clock_type());

    bool assignment_successful = true;
    // assign command interfaces to the controller
    auto command_interface_config = controller->command_interface_configuration();
    // default to controller_interface::configuration_type::NONE
    std::vector<std::string> command_interface_names = {};
    if (command_interface_config.type == controller_interface::interface_configuration_type::ALL)
    {
      command_interface_names = resource_manager_->available_command_interfaces();
    }
    if (
      command_interface_config.type ==
      controller_interface::interface_configuration_type::INDIVIDUAL)
    {
      command_interface_names = command_interface_config.names;
    }
    std::vector<hardware_interface::LoanedCommandInterface> command_loans;
    command_loans.reserve(command_interface_names.size());
    for (const auto & command_interface : command_interface_names)
    {
      if (resource_manager_->command_interface_is_claimed(command_interface))
      {
        RCLCPP_ERROR(
          get_logger(),
          "Resource conflict for controller '%s'. Command interface '%s' is already claimed.",
          controller_name.c_str(), command_interface.c_str());
        command_loans.clear();
        assignment_successful = false;
        break;
      }
      try
      {
        command_loans.emplace_back(resource_manager_->claim_command_interface(command_interface));
      }
      catch (const std::exception & e)
      {
        RCLCPP_ERROR(
          get_logger(),
          "Caught exception of type : %s while claiming the command interfaces. Can't activate "
          "controller '%s': %s",
          typeid(e).name(), controller_name.c_str(), e.what());
        command_loans.clear();
        assignment_successful = false;
        break;
      }
    }
    // something went wrong during command interfaces, go skip the controller
    if (!assignment_successful)
    {
      continue;
    }

    // assign state interfaces to the controller
    auto state_interface_config = controller->state_interface_configuration();
    // default to controller_interface::configuration_type::NONE
    std::vector<std::string> state_interface_names = {};
    if (state_interface_config.type == controller_interface::interface_configuration_type::ALL)
    {
      state_interface_names = resource_manager_->available_state_interfaces();
    }
    if (
      state_interface_config.type == controller_interface::interface_configuration_type::INDIVIDUAL)
    {
      state_interface_names = state_interface_config.names;
    }
    std::vector<hardware_interface::LoanedStateInterface> state_loans;
    state_loans.reserve(state_interface_names.size());
    for (const auto & state_interface : state_interface_names)
    {
      try
      {
        state_loans.emplace_back(resource_manager_->claim_state_interface(state_interface));
      }
      catch (const std::exception & e)
      {
        RCLCPP_ERROR(
          get_logger(),
          "Caught exception of type : %s while claiming the state interfaces. Can't activate "
          "controller '%s': %s",
          typeid(e).name(), controller_name.c_str(), e.what());
        assignment_successful = false;
        break;
      }
    }
    // something went wrong during state interfaces, go skip the controller
    if (!assignment_successful)
    {
      continue;
    }
    controller->assign_interfaces(std::move(command_loans), std::move(state_loans));

    try
    {
      found_it->periodicity_statistics->Reset();
      found_it->execution_time_statistics->Reset();
      const auto new_state = controller->get_node()->activate();
      if (new_state.id() != lifecycle_msgs::msg::State::PRIMARY_STATE_ACTIVE)
      {
        RCLCPP_ERROR(
          get_logger(),
          "After activation, controller '%s' is in state '%s' (%d), expected '%s' (%d).",
          controller->get_node()->get_name(), new_state.label().c_str(), new_state.id(),
          hardware_interface::lifecycle_state_names::ACTIVE,
          lifecycle_msgs::msg::State::PRIMARY_STATE_ACTIVE);
      }
    }
    catch (const std::exception & e)
    {
      RCLCPP_ERROR(
        get_logger(), "Caught exception of type : %s while activating the controller '%s': %s",
        typeid(e).name(), controller_name.c_str(), e.what());
      controller->release_interfaces();
      continue;
    }
    catch (...)
    {
      RCLCPP_ERROR(
        get_logger(), "Caught unknown exception while activating the controller '%s'",
        controller_name.c_str());
      controller->release_interfaces();
      continue;
    }

    // if it is a chainable controller, make the reference interfaces available on activation
    if (controller->is_chainable())
    {
      // make all the exported interfaces of the controller available
      resource_manager_->make_controller_exported_state_interfaces_available(controller_name);
      resource_manager_->make_controller_reference_interfaces_available(controller_name);
    }
  }
}

void ControllerManager::activate_controllers_asap(
  const std::vector<ControllerSpec> & rt_controller_list,
  const std::vector<std::string> controllers_to_activate)
{
  //  https://github.com/ros-controls/ros2_control/issues/263
  activate_controllers(rt_controller_list, controllers_to_activate);
}

void ControllerManager::list_controllers_srv_cb(
  const std::shared_ptr<controller_manager_msgs::srv::ListControllers::Request>,
  std::shared_ptr<controller_manager_msgs::srv::ListControllers::Response> response)
{
  // lock services
  RCLCPP_DEBUG(get_logger(), "list controller service called");
  std::lock_guard<std::mutex> services_guard(services_lock_);
  RCLCPP_DEBUG(get_logger(), "list controller service locked");

  // lock controllers
  std::lock_guard<std::recursive_mutex> guard(rt_controllers_wrapper_.controllers_lock_);
  const std::vector<ControllerSpec> & controllers = rt_controllers_wrapper_.get_updated_list(guard);
  // create helper containers to create chained controller connections
  std::unordered_map<std::string, std::vector<std::string>> controller_chain_interface_map;
  std::unordered_map<std::string, std::set<std::string>> controller_chain_map;
  std::vector<size_t> chained_controller_indices;
  for (size_t i = 0; i < controllers.size(); ++i)
  {
    controller_chain_map[controllers[i].info.name] = {};
  }

  response->controller.reserve(controllers.size());
  for (size_t i = 0; i < controllers.size(); ++i)
  {
    controller_manager_msgs::msg::ControllerState controller_state;

    controller_state.name = controllers[i].info.name;
    controller_state.type = controllers[i].info.type;
    controller_state.claimed_interfaces = controllers[i].info.claimed_interfaces;
    controller_state.state = controllers[i].c->get_lifecycle_state().label();
    controller_state.is_chainable = controllers[i].c->is_chainable();
    controller_state.is_chained = controllers[i].c->is_in_chained_mode();

    // Get information about interfaces if controller are in 'inactive' or 'active' state
    if (is_controller_active(controllers[i].c) || is_controller_inactive(controllers[i].c))
    {
      auto command_interface_config = controllers[i].c->command_interface_configuration();
      if (command_interface_config.type == controller_interface::interface_configuration_type::ALL)
      {
        controller_state.required_command_interfaces = resource_manager_->command_interface_keys();
      }
      else if (
        command_interface_config.type ==
        controller_interface::interface_configuration_type::INDIVIDUAL)
      {
        controller_state.required_command_interfaces = command_interface_config.names;
      }

      auto state_interface_config = controllers[i].c->state_interface_configuration();
      if (state_interface_config.type == controller_interface::interface_configuration_type::ALL)
      {
        controller_state.required_state_interfaces = resource_manager_->state_interface_keys();
      }
      else if (
        state_interface_config.type ==
        controller_interface::interface_configuration_type::INDIVIDUAL)
      {
        controller_state.required_state_interfaces = state_interface_config.names;
      }
      // check for chained interfaces
      for (const auto & interface : controller_state.required_command_interfaces)
      {
        auto prefix_interface_type_pair = split_command_interface(interface);
        auto prefix = prefix_interface_type_pair.first;
        auto interface_type = prefix_interface_type_pair.second;
        if (controller_chain_map.find(prefix) != controller_chain_map.end())
        {
          controller_chain_map[controller_state.name].insert(prefix);
          controller_chain_interface_map[controller_state.name].push_back(interface_type);
        }
      }
      // check reference interfaces only if controller is inactive or active
      if (controllers[i].c->is_chainable())
      {
        auto references =
          resource_manager_->get_controller_reference_interface_names(controllers[i].info.name);
        auto exported_state_interfaces =
          resource_manager_->get_controller_exported_state_interface_names(
            controllers[i].info.name);
        controller_state.reference_interfaces.reserve(references.size());
        controller_state.exported_state_interfaces.reserve(exported_state_interfaces.size());
        for (const auto & reference : references)
        {
          const std::string prefix_name = controllers[i].c->get_node()->get_name();
          const std::string interface_name = reference.substr(prefix_name.size() + 1);
          controller_state.reference_interfaces.push_back(interface_name);
        }
        for (const auto & state_interface : exported_state_interfaces)
        {
          const std::string prefix_name = controllers[i].c->get_node()->get_name();
          const std::string interface_name = state_interface.substr(prefix_name.size() + 1);
          controller_state.exported_state_interfaces.push_back(interface_name);
        }
      }
    }
    response->controller.push_back(controller_state);
    // keep track of controllers that are part of a chain
    if (
      !controller_chain_interface_map[controller_state.name].empty() ||
      controllers[i].c->is_chainable())
    {
      chained_controller_indices.push_back(i);
    }
  }

  // create chain connections for all controllers in a chain
  for (const auto & index : chained_controller_indices)
  {
    auto & controller_state = response->controller[index];
    auto chained_set = controller_chain_map[controller_state.name];
    for (const auto & chained_name : chained_set)
    {
      controller_manager_msgs::msg::ChainConnection connection;
      connection.name = chained_name;
      connection.reference_interfaces = controller_chain_interface_map[controller_state.name];
      controller_state.chain_connections.push_back(connection);
    }
  }

  RCLCPP_DEBUG(get_logger(), "list controller service finished");
}

void ControllerManager::list_controller_types_srv_cb(
  const std::shared_ptr<controller_manager_msgs::srv::ListControllerTypes::Request>,
  std::shared_ptr<controller_manager_msgs::srv::ListControllerTypes::Response> response)
{
  // lock services
  RCLCPP_DEBUG(get_logger(), "list types service called");
  std::lock_guard<std::mutex> guard(services_lock_);
  RCLCPP_DEBUG(get_logger(), "list types service locked");

  auto cur_types = loader_->getDeclaredClasses();
  for (const auto & cur_type : cur_types)
  {
    response->types.push_back(cur_type);
    response->base_classes.push_back(kControllerInterfaceClassName);
    RCLCPP_DEBUG(get_logger(), "%s", cur_type.c_str());
  }
  cur_types = chainable_loader_->getDeclaredClasses();
  for (const auto & cur_type : cur_types)
  {
    response->types.push_back(cur_type);
    response->base_classes.push_back(kChainableControllerInterfaceClassName);
    RCLCPP_DEBUG(get_logger(), "%s", cur_type.c_str());
  }

  RCLCPP_DEBUG(get_logger(), "list types service finished");
}

void ControllerManager::load_controller_service_cb(
  const std::shared_ptr<controller_manager_msgs::srv::LoadController::Request> request,
  std::shared_ptr<controller_manager_msgs::srv::LoadController::Response> response)
{
  // lock services
  RCLCPP_DEBUG(get_logger(), "loading service called for controller '%s' ", request->name.c_str());
  std::lock_guard<std::mutex> guard(services_lock_);
  RCLCPP_DEBUG(get_logger(), "loading service locked");

  response->ok = load_controller(request->name).get() != nullptr;

  RCLCPP_DEBUG(
    get_logger(), "loading service finished for controller '%s' ", request->name.c_str());
}

void ControllerManager::configure_controller_service_cb(
  const std::shared_ptr<controller_manager_msgs::srv::ConfigureController::Request> request,
  std::shared_ptr<controller_manager_msgs::srv::ConfigureController::Response> response)
{
  // lock services
  RCLCPP_DEBUG(
    get_logger(), "configuring service called for controller '%s' ", request->name.c_str());
  std::lock_guard<std::mutex> guard(services_lock_);
  RCLCPP_DEBUG(get_logger(), "configuring service locked");

  response->ok = configure_controller(request->name) == controller_interface::return_type::OK;

  RCLCPP_DEBUG(
    get_logger(), "configuring service finished for controller '%s' ", request->name.c_str());
}

void ControllerManager::reload_controller_libraries_service_cb(
  const std::shared_ptr<controller_manager_msgs::srv::ReloadControllerLibraries::Request> request,
  std::shared_ptr<controller_manager_msgs::srv::ReloadControllerLibraries::Response> response)
{
  // lock services
  RCLCPP_DEBUG(get_logger(), "reload libraries service called");
  std::lock_guard<std::mutex> guard(services_lock_);
  RCLCPP_DEBUG(get_logger(), "reload libraries service locked");

  // only reload libraries if no controllers are active
  std::vector<std::string> loaded_controllers, active_controllers;
  loaded_controllers = get_controller_names();
  {
    // lock controllers
    std::lock_guard<std::recursive_mutex> ctrl_guard(rt_controllers_wrapper_.controllers_lock_);
    for (const auto & controller : rt_controllers_wrapper_.get_updated_list(ctrl_guard))
    {
      if (is_controller_active(*controller.c))
      {
        active_controllers.push_back(controller.info.name);
      }
    }
  }
  if (!active_controllers.empty() && !request->force_kill)
  {
    RCLCPP_ERROR(
      get_logger(),
      "Controller manager: Cannot reload controller libraries because"
      " there are still %i active controllers",
      (int)active_controllers.size());
    response->ok = false;
    return;
  }

  // stop active controllers if requested
  if (!loaded_controllers.empty())
  {
    RCLCPP_INFO(get_logger(), "Controller manager: Stopping all active controllers");
    std::vector<std::string> empty;
    if (
      switch_controller(
        empty, active_controllers,
        controller_manager_msgs::srv::SwitchController::Request::BEST_EFFORT) !=
      controller_interface::return_type::OK)
    {
      RCLCPP_ERROR(
        get_logger(),
        "Controller manager: Cannot reload controller libraries because failed to stop "
        "active controllers");
      response->ok = false;
      return;
    }
    for (const auto & controller : loaded_controllers)
    {
      if (unload_controller(controller) != controller_interface::return_type::OK)
      {
        RCLCPP_ERROR(
          get_logger(),
          "Controller manager: Cannot reload controller libraries because "
          "failed to unload controller '%s'",
          controller.c_str());
        response->ok = false;
        return;
      }
    }
    loaded_controllers = get_controller_names();
  }
  assert(loaded_controllers.empty());

  // Force a reload on all the PluginLoaders (internally, this recreates the plugin loaders)
  loader_ = std::make_shared<pluginlib::ClassLoader<controller_interface::ControllerInterface>>(
    kControllerInterfaceNamespace, kControllerInterfaceClassName);
  chainable_loader_ =
    std::make_shared<pluginlib::ClassLoader<controller_interface::ChainableControllerInterface>>(
      kControllerInterfaceNamespace, kChainableControllerInterfaceClassName);
  RCLCPP_INFO(
    get_logger(), "Controller manager: reloaded controller libraries for '%s'",
    kControllerInterfaceNamespace);

  response->ok = true;

  RCLCPP_DEBUG(get_logger(), "reload libraries service finished");
}

void ControllerManager::switch_controller_service_cb(
  const std::shared_ptr<controller_manager_msgs::srv::SwitchController::Request> request,
  std::shared_ptr<controller_manager_msgs::srv::SwitchController::Response> response)
{
  // lock services
  RCLCPP_DEBUG(get_logger(), "switching service called");
  std::lock_guard<std::mutex> guard(services_lock_);
  RCLCPP_DEBUG(get_logger(), "switching service locked");

  response->ok =
    switch_controller(
      request->activate_controllers, request->deactivate_controllers, request->strictness,
      request->activate_asap, request->timeout) == controller_interface::return_type::OK;

  RCLCPP_DEBUG(get_logger(), "switching service finished");
}

void ControllerManager::unload_controller_service_cb(
  const std::shared_ptr<controller_manager_msgs::srv::UnloadController::Request> request,
  std::shared_ptr<controller_manager_msgs::srv::UnloadController::Response> response)
{
  // lock services
  RCLCPP_DEBUG(
    get_logger(), "unloading service called for controller '%s' ", request->name.c_str());
  std::lock_guard<std::mutex> guard(services_lock_);
  RCLCPP_DEBUG(get_logger(), "unloading service locked");

  response->ok = unload_controller(request->name) == controller_interface::return_type::OK;

  RCLCPP_DEBUG(
    get_logger(), "unloading service finished for controller '%s' ", request->name.c_str());
}

void ControllerManager::list_hardware_components_srv_cb(
  const std::shared_ptr<controller_manager_msgs::srv::ListHardwareComponents::Request>,
  std::shared_ptr<controller_manager_msgs::srv::ListHardwareComponents::Response> response)
{
  RCLCPP_DEBUG(get_logger(), "list hardware components service called");
  std::lock_guard<std::mutex> guard(services_lock_);
  RCLCPP_DEBUG(get_logger(), "list hardware components service locked");

  auto hw_components_info = resource_manager_->get_components_status();

  response->component.reserve(hw_components_info.size());

  for (const auto & [component_name, component_info] : hw_components_info)
  {
    auto component = controller_manager_msgs::msg::HardwareComponentState();
    component.name = component_name;
    component.type = component_info.type;
    component.plugin_name = component_info.plugin_name;
    component.state.id = component_info.state.id();
    component.state.label = component_info.state.label();

    component.command_interfaces.reserve(component_info.command_interfaces.size());
    for (const auto & interface : component_info.command_interfaces)
    {
      controller_manager_msgs::msg::HardwareInterface hwi;
      hwi.name = interface;
      hwi.is_available = resource_manager_->command_interface_is_available(interface);
      hwi.is_claimed = resource_manager_->command_interface_is_claimed(interface);
      // TODO(destogl): Add here mapping to controller that has claimed or
      // can be claiming this interface
      // Those should be two variables
      // if (hwi.is_claimed)
      // {
      //   for (const auto & controller : controllers_that_use_interface(interface))
      //   {
      //     if (is_controller_active(controller))
      //     {
      //       hwi.is_claimed_by = controller;
      //     }
      //   }
      // }
      // hwi.is_used_by = controllers_that_use_interface(interface);
      component.command_interfaces.push_back(hwi);
    }

    component.state_interfaces.reserve(component_info.state_interfaces.size());
    for (const auto & interface : component_info.state_interfaces)
    {
      controller_manager_msgs::msg::HardwareInterface hwi;
      hwi.name = interface;
      hwi.is_available = resource_manager_->state_interface_is_available(interface);
      hwi.is_claimed = false;
      component.state_interfaces.push_back(hwi);
    }

    response->component.push_back(component);
  }

  RCLCPP_DEBUG(get_logger(), "list hardware components service finished");
}

void ControllerManager::list_hardware_interfaces_srv_cb(
  const std::shared_ptr<controller_manager_msgs::srv::ListHardwareInterfaces::Request>,
  std::shared_ptr<controller_manager_msgs::srv::ListHardwareInterfaces::Response> response)
{
  RCLCPP_DEBUG(get_logger(), "list hardware interfaces service called");
  std::lock_guard<std::mutex> guard(services_lock_);
  RCLCPP_DEBUG(get_logger(), "list hardware interfaces service locked");

  auto state_interface_names = resource_manager_->state_interface_keys();
  for (const auto & state_interface_name : state_interface_names)
  {
    controller_manager_msgs::msg::HardwareInterface hwi;
    hwi.name = state_interface_name;
    hwi.is_available = resource_manager_->state_interface_is_available(state_interface_name);
    hwi.is_claimed = false;
    response->state_interfaces.push_back(hwi);
  }
  auto command_interface_names = resource_manager_->command_interface_keys();
  for (const auto & command_interface_name : command_interface_names)
  {
    controller_manager_msgs::msg::HardwareInterface hwi;
    hwi.name = command_interface_name;
    hwi.is_available = resource_manager_->command_interface_is_available(command_interface_name);
    hwi.is_claimed = resource_manager_->command_interface_is_claimed(command_interface_name);
    response->command_interfaces.push_back(hwi);
  }

  RCLCPP_DEBUG(get_logger(), "list hardware interfaces service finished");
}

void ControllerManager::set_hardware_component_state_srv_cb(
  const std::shared_ptr<controller_manager_msgs::srv::SetHardwareComponentState::Request> request,
  std::shared_ptr<controller_manager_msgs::srv::SetHardwareComponentState::Response> response)
{
  RCLCPP_DEBUG(get_logger(), "set hardware component state service called");
  std::lock_guard<std::mutex> guard(services_lock_);
  RCLCPP_DEBUG(get_logger(), "set hardware component state service locked");

  RCLCPP_DEBUG(get_logger(), "set hardware component state '%s'", request->name.c_str());

  auto hw_components_info = resource_manager_->get_components_status();
  if (hw_components_info.find(request->name) != hw_components_info.end())
  {
    rclcpp_lifecycle::State target_state(
      request->target_state.id,
      // the ternary operator is needed because label in State constructor cannot be an empty string
      request->target_state.label.empty() ? "-" : request->target_state.label);
    response->ok =
      (resource_manager_->set_component_state(request->name, target_state) ==
       hardware_interface::return_type::OK);
    hw_components_info = resource_manager_->get_components_status();
    response->state.id = hw_components_info[request->name].state.id();
    response->state.label = hw_components_info[request->name].state.label();
  }
  else
  {
    RCLCPP_ERROR(
      get_logger(), "hardware component with name '%s' does not exist", request->name.c_str());
    response->ok = false;
  }

  RCLCPP_DEBUG(get_logger(), "set hardware component state service finished");
}

std::vector<std::string> ControllerManager::get_controller_names()
{
  std::vector<std::string> names;

  // lock controllers
  std::lock_guard<std::recursive_mutex> guard(rt_controllers_wrapper_.controllers_lock_);
  for (const auto & controller : rt_controllers_wrapper_.get_updated_list(guard))
  {
    names.push_back(controller.info.name);
  }
  return names;
}

void ControllerManager::read(const rclcpp::Time & time, const rclcpp::Duration & period)
{
  periodicity_stats_.AddMeasurement(1.0 / period.seconds());
  auto [ok, failed_hardware_names] = resource_manager_->read(time, period);

  if (!ok)
  {
    std::vector<std::string> stop_request = {};
    std::string failed_hardware_string;
    failed_hardware_string.reserve(500);
    // Determine controllers to stop
    for (const auto & hardware_name : failed_hardware_names)
    {
      failed_hardware_string.append(hardware_name);
      failed_hardware_string.append(" ");
      auto controllers = resource_manager_->get_cached_controllers_to_hardware(hardware_name);
      stop_request.insert(stop_request.end(), controllers.begin(), controllers.end());
    }
    std::string stop_request_string;
    stop_request_string.reserve(500);
    for (const auto & controller : stop_request)
    {
      stop_request_string.append(controller);
      stop_request_string.append(" ");
    }
    RCLCPP_ERROR(
      get_logger(),
      "Deactivating following hardware components as their read cycle resulted in an error: [ %s]",
      failed_hardware_string.c_str());
    RCLCPP_ERROR_EXPRESSION(
      get_logger(), !stop_request_string.empty(),
      "Deactivating following controllers as their hardware components read cycle resulted in an "
      "error: [ %s]",
      stop_request_string.c_str());
    std::vector<ControllerSpec> & rt_controller_list =
      rt_controllers_wrapper_.update_and_get_used_by_rt_list();
    deactivate_controllers(rt_controller_list, stop_request);
    // TODO(destogl): do auto-start of broadcasters
  }
}

void ControllerManager::manage_switch()
{
  std::unique_lock<std::mutex> guard(switch_params_.mutex, std::try_to_lock);
  if (!guard.owns_lock())
  {
    RCLCPP_DEBUG(get_logger(), "Unable to lock switch mutex. Retrying in next cycle.");
    return;
  }
  // Ask hardware interfaces to change mode
  if (!resource_manager_->perform_command_mode_switch(
        activate_command_interface_request_, deactivate_command_interface_request_))
  {
    RCLCPP_ERROR(get_logger(), "Error while performing mode switch.");
  }

  std::vector<ControllerSpec> & rt_controller_list =
    rt_controllers_wrapper_.update_and_get_used_by_rt_list();

  deactivate_controllers(rt_controller_list, deactivate_request_);

  switch_chained_mode(to_chained_mode_request_, true);
  switch_chained_mode(from_chained_mode_request_, false);

  // activate controllers once the switch is fully complete
  if (!switch_params_.activate_asap)
  {
    activate_controllers(rt_controller_list, activate_request_);
  }
  else
  {
    // activate controllers as soon as their required joints are done switching
    activate_controllers_asap(rt_controller_list, activate_request_);
  }

  // All controllers switched --> switching done
  switch_params_.do_switch = false;
  switch_params_.cv.notify_all();
}

controller_interface::return_type ControllerManager::update(
  const rclcpp::Time & time, const rclcpp::Duration & period)
{
  std::vector<ControllerSpec> & rt_controller_list =
    rt_controllers_wrapper_.update_and_get_used_by_rt_list();

  auto ret = controller_interface::return_type::OK;
  ++update_loop_counter_;
  update_loop_counter_ %= update_rate_;

  // Check for valid time
  if (!get_clock()->started())
  {
    if (time == rclcpp::Time(0, 0, this->get_node_clock_interface()->get_clock()->get_clock_type()))
    {
      throw std::runtime_error(
        "No clock received, and time argument is zero. Check your controller_manager node's "
        "clock configuration (use_sim_time parameter) and if a valid clock source is "
        "available. Also pass a proper time argument to the update method.");
    }

    // this can happen with use_sim_time=true until the /clock is received
    rclcpp::Clock clock = rclcpp::Clock();
    RCLCPP_WARN_THROTTLE(
      get_logger(), clock, 1000,
      "No clock received, using time argument instead! Check your node's clock "
      "configuration (use_sim_time parameter) and if a valid clock source is available");
  }

  std::vector<std::string> failed_controllers_list;
  for (const auto & loaded_controller : rt_controller_list)
  {
    // TODO(v-lopez) we could cache this information
    // https://github.com/ros-controls/ros2_control/issues/153
    if (is_controller_active(*loaded_controller.c))
    {
      if (
        switch_params_.do_switch && loaded_controller.c->is_async() &&
        std::find(
          deactivate_request_.begin(), deactivate_request_.end(), loaded_controller.info.name) !=
          deactivate_request_.end())
      {
        RCLCPP_DEBUG(
          get_logger(), "Skipping update for async controller '%s' as it is being deactivated",
          loaded_controller.info.name.c_str());
        continue;
      }
      const auto controller_update_rate = loaded_controller.c->get_update_rate();
      const bool run_controller_at_cm_rate = (controller_update_rate >= update_rate_);
      const auto controller_period =
        run_controller_at_cm_rate ? period
                                  : rclcpp::Duration::from_seconds((1.0 / controller_update_rate));

      bool first_update_cycle = false;
      const rclcpp::Time current_time = get_clock()->started() ? get_clock()->now() : time;
      if (
        *loaded_controller.last_update_cycle_time ==
        rclcpp::Time(0, 0, this->get_node_clock_interface()->get_clock()->get_clock_type()))
      {
        // last_update_cycle_time is zero after activation
        first_update_cycle = true;
        *loaded_controller.last_update_cycle_time = current_time;
        RCLCPP_DEBUG(
          get_logger(), "Setting last_update_cycle_time to %fs for the controller : %s",
          loaded_controller.last_update_cycle_time->seconds(), loaded_controller.info.name.c_str());
      }
      const auto controller_actual_period =
        (current_time - *loaded_controller.last_update_cycle_time);

      /// @note The factor 0.99 is used to avoid the controllers skipping update cycles due to the
      /// jitter in the system sleep cycles.
      // For instance, A controller running at 50 Hz and the CM running at 100Hz, then when we have
      // an update cycle at 0.019s (ideally, the controller should only trigger >= 0.02s), if we
      // wait for next cycle, then trigger will happen at ~0.029 sec and this is creating an issue
      // to keep up with the controller update rate (see issue #1769).
      const bool controller_go =
        run_controller_at_cm_rate ||
        (time ==
         rclcpp::Time(0, 0, this->get_node_clock_interface()->get_clock()->get_clock_type())) ||
        (controller_actual_period.seconds() * controller_update_rate >= 0.99) || first_update_cycle;

      RCLCPP_DEBUG(
        get_logger(), "update_loop_counter: '%d ' controller_go: '%s ' controller_name: '%s '",
        update_loop_counter_, controller_go ? "True" : "False",
        loaded_controller.info.name.c_str());

      if (controller_go)
      {
        auto controller_ret = controller_interface::return_type::OK;
        bool trigger_status = true;
        // Catch exceptions thrown by the controller update function
        try
        {
          const auto trigger_result =
            loaded_controller.c->trigger_update(current_time, controller_actual_period);
          trigger_status = trigger_result.successful;
          controller_ret = trigger_result.result;
          if (trigger_status && trigger_result.execution_time.has_value())
          {
            loaded_controller.execution_time_statistics->AddMeasurement(
              static_cast<double>(trigger_result.execution_time.value().count()) / 1.e3);
          }
          if (!first_update_cycle && trigger_status && trigger_result.period.has_value())
          {
            loaded_controller.periodicity_statistics->AddMeasurement(
              1.0 / trigger_result.period.value().seconds());
          }
        }
        catch (const std::exception & e)
        {
          RCLCPP_ERROR(
            get_logger(), "Caught exception of type : %s while updating controller '%s': %s",
            typeid(e).name(), loaded_controller.info.name.c_str(), e.what());
          controller_ret = controller_interface::return_type::ERROR;
        }
        catch (...)
        {
          RCLCPP_ERROR(
            get_logger(), "Caught unknown exception while updating controller '%s'",
            loaded_controller.info.name.c_str());
          controller_ret = controller_interface::return_type::ERROR;
        }

        *loaded_controller.last_update_cycle_time = current_time;

        if (controller_ret != controller_interface::return_type::OK)
        {
          failed_controllers_list.push_back(loaded_controller.info.name);
          ret = controller_ret;
        }
      }
    }
  }
  if (!failed_controllers_list.empty())
  {
    const auto FALLBACK_STACK_MAX_SIZE = 500;
    std::vector<std::string> active_controllers_using_interfaces(failed_controllers_list);
    active_controllers_using_interfaces.reserve(FALLBACK_STACK_MAX_SIZE);
    std::vector<std::string> cumulative_fallback_controllers;
    cumulative_fallback_controllers.reserve(FALLBACK_STACK_MAX_SIZE);

    for (const auto & failed_ctrl : failed_controllers_list)
    {
      auto ctrl_it = std::find_if(
        rt_controller_list.begin(), rt_controller_list.end(),
        std::bind(controller_name_compare, std::placeholders::_1, failed_ctrl));
      if (ctrl_it != rt_controller_list.end())
      {
        for (const auto & fallback_controller : ctrl_it->info.fallback_controllers_names)
        {
          cumulative_fallback_controllers.push_back(fallback_controller);
          get_active_controllers_using_command_interfaces_of_controller(
            fallback_controller, rt_controller_list, active_controllers_using_interfaces);
        }
      }
    }
    std::string controllers_string;
    controllers_string.reserve(500);
    for (const auto & controller : failed_controllers_list)
    {
      controllers_string.append(controller);
      controllers_string.append(" ");
    }
    RCLCPP_ERROR(
      get_logger(), "Deactivating controllers : [ %s] as their update resulted in an error!",
      controllers_string.c_str());
    if (active_controllers_using_interfaces.size() > failed_controllers_list.size())
    {
      controllers_string.clear();
      for (size_t i = failed_controllers_list.size();
           i < active_controllers_using_interfaces.size(); i++)
      {
        controllers_string.append(active_controllers_using_interfaces[i]);
        controllers_string.append(" ");
      }
      RCLCPP_ERROR_EXPRESSION(
        get_logger(), !controllers_string.empty(),
        "Deactivating controllers : [ %s] using the command interfaces needed for the fallback "
        "controllers to activate.",
        controllers_string.c_str());
    }
    if (!cumulative_fallback_controllers.empty())
    {
      controllers_string.clear();
      for (const auto & controller : cumulative_fallback_controllers)
      {
        controllers_string.append(controller);
        controllers_string.append(" ");
      }
      RCLCPP_ERROR(
        get_logger(), "Activating fallback controllers : [ %s]", controllers_string.c_str());
    }
    deactivate_controllers(rt_controller_list, active_controllers_using_interfaces);
    if (!cumulative_fallback_controllers.empty())
    {
      activate_controllers(rt_controller_list, cumulative_fallback_controllers);
    }
  }

  if (enforce_command_limits_)
  {
    resource_manager_->enforce_command_limits(period);
  }

  // there are controllers to (de)activate
  if (switch_params_.do_switch)
  {
    manage_switch();
  }

  return ret;
}

void ControllerManager::write(const rclcpp::Time & time, const rclcpp::Duration & period)
{
  auto [ok, failed_hardware_names] = resource_manager_->write(time, period);

  if (!ok)
  {
    std::vector<std::string> stop_request = {};
    std::string failed_hardware_string;
    failed_hardware_string.reserve(500);
    // Determine controllers to stop
    for (const auto & hardware_name : failed_hardware_names)
    {
      failed_hardware_string.append(hardware_name);
      failed_hardware_string.append(" ");
      auto controllers = resource_manager_->get_cached_controllers_to_hardware(hardware_name);
      stop_request.insert(stop_request.end(), controllers.begin(), controllers.end());
    }
    std::string stop_request_string;
    stop_request_string.reserve(500);
    for (const auto & controller : stop_request)
    {
      stop_request_string.append(controller);
      stop_request_string.append(" ");
    }
    RCLCPP_ERROR(
      get_logger(),
      "Deactivating following hardware components as their write cycle resulted in an error: [ "
      "%s]",
      failed_hardware_string.c_str());
    RCLCPP_ERROR_EXPRESSION(
      get_logger(), !stop_request_string.empty(),
      "Deactivating following controllers as their hardware components write cycle resulted in an "
      "error: [ %s]",
      stop_request_string.c_str());
    std::vector<ControllerSpec> & rt_controller_list =
      rt_controllers_wrapper_.update_and_get_used_by_rt_list();
    deactivate_controllers(rt_controller_list, stop_request);
    // TODO(destogl): do auto-start of broadcasters
  }
}

std::vector<ControllerSpec> &
ControllerManager::RTControllerListWrapper::update_and_get_used_by_rt_list()
{
  used_by_realtime_controllers_index_ = updated_controllers_index_;
  return controllers_lists_[used_by_realtime_controllers_index_];
}

std::vector<ControllerSpec> & ControllerManager::RTControllerListWrapper::get_unused_list(
  const std::lock_guard<std::recursive_mutex> &)
{
  if (!controllers_lock_.try_lock())
  {
    throw std::runtime_error("controllers_lock_ not owned by thread");
  }
  controllers_lock_.unlock();
  // Get the index to the outdated controller list
  int free_controllers_list = get_other_list(updated_controllers_index_);

  // Wait until the outdated controller list is not being used by the realtime thread
  wait_until_rt_not_using(free_controllers_list);
  return controllers_lists_[free_controllers_list];
}

const std::vector<ControllerSpec> & ControllerManager::RTControllerListWrapper::get_updated_list(
  const std::lock_guard<std::recursive_mutex> &) const
{
  if (!controllers_lock_.try_lock())
  {
    throw std::runtime_error("controllers_lock_ not owned by thread");
  }
  controllers_lock_.unlock();
  return controllers_lists_[updated_controllers_index_];
}

void ControllerManager::RTControllerListWrapper::switch_updated_list(
  const std::lock_guard<std::recursive_mutex> &)
{
  if (!controllers_lock_.try_lock())
  {
    throw std::runtime_error("controllers_lock_ not owned by thread");
  }
  controllers_lock_.unlock();
  int former_current_controllers_list_ = updated_controllers_index_;
  updated_controllers_index_ = get_other_list(former_current_controllers_list_);
  wait_until_rt_not_using(former_current_controllers_list_);
}

int ControllerManager::RTControllerListWrapper::get_other_list(int index) const
{
  return (index + 1) % 2;
}

void ControllerManager::RTControllerListWrapper::wait_until_rt_not_using(
  int index, std::chrono::microseconds sleep_period) const
{
  while (used_by_realtime_controllers_index_ == index)
  {
    if (!rclcpp::ok())
    {
      throw std::runtime_error("rclcpp interrupted");
    }
    std::this_thread::sleep_for(sleep_period);
  }
}

std::pair<std::string, std::string> ControllerManager::split_command_interface(
  const std::string & command_interface)
{
  auto index = command_interface.find('/');
  auto prefix = command_interface.substr(0, index);
  auto interface_type = command_interface.substr(index + 1, command_interface.size() - 1);
  return {prefix, interface_type};
}

unsigned int ControllerManager::get_update_rate() const { return update_rate_; }

void ControllerManager::propagate_deactivation_of_chained_mode(
  const std::vector<ControllerSpec> & controllers)
{
  for (const auto & controller : controllers)
  {
    // get pointers to places in deactivate and activate lists ((de)activate lists have changed)
    auto deactivate_list_it =
      std::find(deactivate_request_.begin(), deactivate_request_.end(), controller.info.name);

    if (deactivate_list_it != deactivate_request_.end())
    {
      // if controller is not active then skip adding following-controllers to "from" chained mode
      // request
      if (!is_controller_active(controller.c))
      {
        RCLCPP_DEBUG(
          get_logger(),
          "Controller with name '%s' can not be deactivated since is not active. "
          "The controller will be removed from the list later."
          "Skipping adding following controllers to 'from' chained mode request.",
          controller.info.name.c_str());
        break;
      }

      const auto ctrl_cmd_itf_names = controller.c->command_interface_configuration().names;
      const auto ctrl_state_itf_names = controller.c->state_interface_configuration().names;
      auto ctrl_itf_names = ctrl_cmd_itf_names;
      ctrl_itf_names.insert(
        ctrl_itf_names.end(), ctrl_state_itf_names.begin(), ctrl_state_itf_names.end());
      for (const auto & ctrl_itf_name : ctrl_itf_names)
      {
        // controller that 'cmd_tf_name' belongs to
        ControllersListIterator following_ctrl_it;
        if (is_interface_a_chained_interface(ctrl_itf_name, controllers, following_ctrl_it))
        {
          // currently iterated "controller" is preceding controller --> add following controller
          // with matching interface name to "from" chained mode list (if not already in it)
          if (
            std::find(
              from_chained_mode_request_.begin(), from_chained_mode_request_.end(),
              following_ctrl_it->info.name) == from_chained_mode_request_.end())
          {
            from_chained_mode_request_.push_back(following_ctrl_it->info.name);
            RCLCPP_DEBUG(
              get_logger(), "Adding controller '%s' in 'from chained mode' request.",
              following_ctrl_it->info.name.c_str());
          }
        }
      }
    }
  }
}

controller_interface::return_type ControllerManager::check_following_controllers_for_activate(
  const std::vector<ControllerSpec> & controllers, int strictness,
  const ControllersListIterator controller_it)
{
  // we assume that the controller exists is checked in advance
  RCLCPP_DEBUG(
    get_logger(), "Checking following controllers of preceding controller with name '%s'.",
    controller_it->info.name.c_str());

  const auto controller_cmd_interfaces = controller_it->c->command_interface_configuration().names;
  const auto controller_state_interfaces = controller_it->c->state_interface_configuration().names;
  // get all interfaces of the controller
  auto controller_interfaces = controller_cmd_interfaces;
  controller_interfaces.insert(
    controller_interfaces.end(), controller_state_interfaces.begin(),
    controller_state_interfaces.end());
  for (const auto & ctrl_itf_name : controller_interfaces)
  {
    RCLCPP_DEBUG(
      get_logger(), "Checking interface '%s' of controller '%s'.", ctrl_itf_name.c_str(),
      controller_it->info.name.c_str());
    ControllersListIterator following_ctrl_it;
    // Check if interface if reference interface and following controller exist.
    if (!is_interface_a_chained_interface(ctrl_itf_name, controllers, following_ctrl_it))
    {
      continue;
    }
    // TODO(destogl): performance of this code could be optimized by adding additional lists with
    // controllers that cache if the check has failed and has succeeded. Then the following would be
    // done only once per controller, otherwise in complex scenarios the same controller is checked
    // multiple times

    // check that all following controllers exits, are either: activated, will be activated, or
    // will not be deactivated
    RCLCPP_DEBUG(
      get_logger(), "Checking following controller with name '%s'.",
      following_ctrl_it->info.name.c_str());

    // check if following controller is chainable
    if (!following_ctrl_it->c->is_chainable())
    {
      RCLCPP_WARN(
        get_logger(),
        "No state/reference interface '%s' exist, since the following controller with name "
        "'%s' is not chainable.",
        ctrl_itf_name.c_str(), following_ctrl_it->info.name.c_str());
      return controller_interface::return_type::ERROR;
    }

    if (is_controller_active(following_ctrl_it->c))
    {
      // will following controller be deactivated?
      if (
        std::find(
          deactivate_request_.begin(), deactivate_request_.end(), following_ctrl_it->info.name) !=
        deactivate_request_.end())
      {
        RCLCPP_WARN(
          get_logger(), "The following controller with name '%s' will be deactivated.",
          following_ctrl_it->info.name.c_str());
        return controller_interface::return_type::ERROR;
      }
    }
    // check if following controller will not be activated
    else if (
      std::find(activate_request_.begin(), activate_request_.end(), following_ctrl_it->info.name) ==
      activate_request_.end())
    {
      RCLCPP_WARN(
        get_logger(),
        "The following controller with name '%s' is not active and will not be activated.",
        following_ctrl_it->info.name.c_str());
      return controller_interface::return_type::ERROR;
    }

    // Trigger recursion to check all the following controllers only if they are OK, add this
    // controller update chained mode requests
    if (
      check_following_controllers_for_activate(controllers, strictness, following_ctrl_it) ==
      controller_interface::return_type::ERROR)
    {
      return controller_interface::return_type::ERROR;
    }

    // TODO(destogl): this should be discussed how to it the best - just a placeholder for now
    // else if (strictness ==
    //  controller_manager_msgs::srv::SwitchController::Request::MANIPULATE_CONTROLLERS_CHAIN)
    // {
    // // insert to the begin of activate request list to be activated before preceding controller
    //   activate_request_.insert(activate_request_.begin(), following_ctrl_name);
    // }
    if (!following_ctrl_it->c->is_in_chained_mode())
    {
      auto found_it = std::find(
        to_chained_mode_request_.begin(), to_chained_mode_request_.end(),
        following_ctrl_it->info.name);
      if (found_it == to_chained_mode_request_.end())
      {
        // if it is a chainable controller, make the reference interfaces available on preactivation
        // (This is needed when you activate a couple of chainable controller altogether)
        // make all the exported interfaces of the controller available
        resource_manager_->make_controller_exported_state_interfaces_available(
          following_ctrl_it->info.name);
        if (
          std::find(
            controller_cmd_interfaces.begin(), controller_cmd_interfaces.end(), ctrl_itf_name) !=
          controller_cmd_interfaces.end())
        {
          resource_manager_->make_controller_reference_interfaces_available(
            following_ctrl_it->info.name);
          to_chained_mode_request_.push_back(following_ctrl_it->info.name);
          RCLCPP_DEBUG(
            get_logger(), "Adding controller '%s' in 'to chained mode' request.",
            following_ctrl_it->info.name.c_str());
        }
      }
    }
    else
    {
      // Check if following controller is in 'from' chained mode list and remove it, if so
      auto found_it = std::find(
        from_chained_mode_request_.begin(), from_chained_mode_request_.end(),
        following_ctrl_it->info.name);
      if (found_it != from_chained_mode_request_.end())
      {
        from_chained_mode_request_.erase(found_it);
        RCLCPP_DEBUG(
          get_logger(),
          "Removing controller '%s' in 'from chained mode' request because it "
          "should stay in chained mode.",
          following_ctrl_it->info.name.c_str());
      }
    }
  }
  return controller_interface::return_type::OK;
};

controller_interface::return_type ControllerManager::check_preceeding_controllers_for_deactivate(
  const std::vector<ControllerSpec> & controllers, int /*strictness*/,
  const ControllersListIterator controller_it)
{
  // if not chainable no need for any checks
  if (!controller_it->c->is_chainable())
  {
    return controller_interface::return_type::OK;
  }

  RCLCPP_DEBUG(
    get_logger(), "Checking preceding controller of following controller with name '%s'.",
    controller_it->info.name.c_str());

  auto preceeding_controllers_list =
    controller_chained_state_interfaces_cache_[controller_it->info.name];
  preceeding_controllers_list.insert(
    preceeding_controllers_list.end(),
    controller_chained_reference_interfaces_cache_[controller_it->info.name].cbegin(),
    controller_chained_reference_interfaces_cache_[controller_it->info.name].cend());

  for (const auto & preceeding_controller : preceeding_controllers_list)
  {
    RCLCPP_DEBUG(get_logger(), "\t Preceding controller : '%s'.", preceeding_controller.c_str());
    auto found_it = std::find_if(
      controllers.begin(), controllers.end(),
      std::bind(controller_name_compare, std::placeholders::_1, preceeding_controller));

    if (found_it != controllers.end())
    {
      if (
        is_controller_inactive(found_it->c) &&
        std::find(activate_request_.begin(), activate_request_.end(), preceeding_controller) !=
          activate_request_.end())
      {
        RCLCPP_WARN(
          get_logger(),
          "Could not deactivate controller with name '%s' because "
          "preceding controller with name '%s' is inactive and will be activated.",
          controller_it->info.name.c_str(), preceeding_controller.c_str());
        return controller_interface::return_type::ERROR;
      }
      if (
        is_controller_active(found_it->c) &&
        std::find(deactivate_request_.begin(), deactivate_request_.end(), preceeding_controller) ==
          deactivate_request_.end())
      {
        RCLCPP_WARN(
          get_logger(),
          "Could not deactivate controller with name '%s' because "
          "preceding controller with name '%s' is active and will not be deactivated.",
          controller_it->info.name.c_str(), preceeding_controller.c_str());
        return controller_interface::return_type::ERROR;
      }
    }
  }

  // TODO(destogl): this should be discussed how to it the best - just a placeholder for now
  // else if (
  //  strictness ==
  //  controller_manager_msgs::srv::SwitchController::Request::MANIPULATE_CONTROLLERS_CHAIN)
  // {
  // // insert to the begin of activate request list to be activated before preceding
  // controller
  //   activate_request_.insert(activate_request_.begin(), preceding_ctrl_name);
  // }

  return controller_interface::return_type::OK;
}

controller_interface::return_type
ControllerManager::check_fallback_controllers_state_pre_activation(
  const std::vector<ControllerSpec> & controllers, const ControllersListIterator controller_it)
{
  for (const auto & fb_ctrl : controller_it->info.fallback_controllers_names)
  {
    auto fb_ctrl_it = std::find_if(
      controllers.begin(), controllers.end(),
      std::bind(controller_name_compare, std::placeholders::_1, fb_ctrl));
    if (fb_ctrl_it == controllers.end())
    {
      RCLCPP_ERROR(
        get_logger(),
        "Unable to find the fallback controller : '%s' of the controller : '%s' "
        "within the controller list",
        fb_ctrl.c_str(), controller_it->info.name.c_str());
      return controller_interface::return_type::ERROR;
    }
    else
    {
      if (!(is_controller_inactive(fb_ctrl_it->c) || is_controller_active(fb_ctrl_it->c)))
      {
        RCLCPP_ERROR(
          get_logger(),
          "Controller with name '%s' cannot be activated, as it's fallback controller : '%s'"
          " need to be configured and be in inactive/active state!",
          controller_it->info.name.c_str(), fb_ctrl.c_str());
        return controller_interface::return_type::ERROR;
      }
      for (const auto & fb_cmd_itf : fb_ctrl_it->c->command_interface_configuration().names)
      {
        if (!resource_manager_->command_interface_is_available(fb_cmd_itf))
        {
          ControllersListIterator following_ctrl_it;
          if (is_interface_a_chained_interface(fb_cmd_itf, controllers, following_ctrl_it))
          {
            // if following_ctrl_it is inactive and it is in the fallback list of the
            // controller_it and then check it it's exported reference interface names list if
            // it's available
            if (is_controller_inactive(following_ctrl_it->c))
            {
              if (
                std::find(
                  controller_it->info.fallback_controllers_names.begin(),
                  controller_it->info.fallback_controllers_names.end(),
                  following_ctrl_it->info.name) !=
                controller_it->info.fallback_controllers_names.end())
              {
                const auto exported_ref_itfs =
                  resource_manager_->get_controller_reference_interface_names(
                    following_ctrl_it->info.name);
                if (
                  std::find(exported_ref_itfs.begin(), exported_ref_itfs.end(), fb_cmd_itf) ==
                  exported_ref_itfs.end())
                {
                  RCLCPP_ERROR(
                    get_logger(),
                    "Controller with name '%s' cannot be activated, as the command interface : "
                    "'%s' required by its fallback controller : '%s' is not exported by the "
                    "controller : '%s' in the current fallback list!",
                    controller_it->info.name.c_str(), fb_cmd_itf.c_str(), fb_ctrl.c_str(),
                    following_ctrl_it->info.name.c_str());
                  return controller_interface::return_type::ERROR;
                }
              }
              else
              {
                RCLCPP_ERROR(
                  get_logger(),
                  "Controller with name '%s' cannot be activated, as the command interface : "
                  "'%s' required by its fallback controller : '%s' is not available as the "
                  "controller is not in active state!. May be consider adding this controller to "
                  "the fallback list of the controller : '%s' or already have it activated.",
                  controller_it->info.name.c_str(), fb_cmd_itf.c_str(), fb_ctrl.c_str(),
                  following_ctrl_it->info.name.c_str());
                return controller_interface::return_type::ERROR;
              }
            }
          }
          else
          {
            RCLCPP_ERROR(
              get_logger(),
              "Controller with name '%s' cannot be activated, as not all of its fallback "
              "controller's : '%s' command interfaces are currently available!",
              controller_it->info.name.c_str(), fb_ctrl.c_str());
            return controller_interface::return_type::ERROR;
          }
        }
      }
      for (const auto & fb_state_itf : fb_ctrl_it->c->state_interface_configuration().names)
      {
        if (!resource_manager_->state_interface_is_available(fb_state_itf))
        {
          ControllersListIterator following_ctrl_it;
          if (is_interface_a_chained_interface(fb_state_itf, controllers, following_ctrl_it))
          {
            // if following_ctrl_it is inactive and it is in the fallback list of the
            // controller_it and then check it it's exported reference interface names list if
            // it's available
            if (is_controller_inactive(following_ctrl_it->c))
            {
              if (
                std::find(
                  controller_it->info.fallback_controllers_names.begin(),
                  controller_it->info.fallback_controllers_names.end(),
                  following_ctrl_it->info.name) !=
                controller_it->info.fallback_controllers_names.end())
              {
                const auto exported_state_itfs =
                  resource_manager_->get_controller_exported_state_interface_names(
                    following_ctrl_it->info.name);
                if (
                  std::find(exported_state_itfs.begin(), exported_state_itfs.end(), fb_state_itf) ==
                  exported_state_itfs.end())
                {
                  RCLCPP_ERROR(
                    get_logger(),
                    "Controller with name '%s' cannot be activated, as the state interface : "
                    "'%s' required by its fallback controller : '%s' is not exported by the "
                    "controller : '%s' in the current fallback list!",
                    controller_it->info.name.c_str(), fb_state_itf.c_str(), fb_ctrl.c_str(),
                    following_ctrl_it->info.name.c_str());
                  return controller_interface::return_type::ERROR;
                }
              }
              else
              {
                RCLCPP_ERROR(
                  get_logger(),
                  "Controller with name '%s' cannot be activated, as the state interface : "
                  "'%s' required by its fallback controller : '%s' is not available as the "
                  "controller is not in active state!. May be consider adding this controller to "
                  "the fallback list of the controller : '%s' or already have it activated.",
                  controller_it->info.name.c_str(), fb_state_itf.c_str(), fb_ctrl.c_str(),
                  following_ctrl_it->info.name.c_str());
                return controller_interface::return_type::ERROR;
              }
            }
          }
          else
          {
            RCLCPP_ERROR(
              get_logger(),
              "Controller with name '%s' cannot be activated, as not all of its fallback "
              "controller's : '%s' state interfaces are currently available!",
              controller_it->info.name.c_str(), fb_ctrl.c_str());
            return controller_interface::return_type::ERROR;
          }
        }
      }
    }
  }
  return controller_interface::return_type::OK;
}

void ControllerManager::controller_activity_diagnostic_callback(
  diagnostic_updater::DiagnosticStatusWrapper & stat)
{
  bool atleast_one_hw_active = false;
  const auto hw_components_info = resource_manager_->get_components_status();
  for (const auto & [component_name, component_info] : hw_components_info)
  {
    if (component_info.state.id() == lifecycle_msgs::msg::State::PRIMARY_STATE_ACTIVE)
    {
      atleast_one_hw_active = true;
      break;
    }
  }
  // lock controllers
  std::lock_guard<std::recursive_mutex> guard(rt_controllers_wrapper_.controllers_lock_);
  const std::vector<ControllerSpec> & controllers = rt_controllers_wrapper_.get_updated_list(guard);
  bool all_active = true;
  const std::string periodicity_suffix = ".periodicity";
  const std::string exec_time_suffix = ".execution_time";
  const std::string state_suffix = ".state";

  if (cm_param_listener_->is_old(*params_))
  {
    *params_ = cm_param_listener_->get_params();
  }

  auto make_stats_string =
    [](const auto & statistics_data, const std::string & measurement_unit) -> std::string
  {
    std::ostringstream oss;
    oss << std::fixed << std::setprecision(2);
    oss << "Avg: " << statistics_data.average << " [" << statistics_data.min << " - "
        << statistics_data.max << "] " << measurement_unit
        << ", StdDev: " << statistics_data.standard_deviation;
    return oss.str();
  };

  // Variable to define the overall status of the controller diagnostics
  auto level = diagnostic_msgs::msg::DiagnosticStatus::OK;

  std::vector<std::string> high_exec_time_controllers;
  std::vector<std::string> bad_periodicity_async_controllers;
  for (size_t i = 0; i < controllers.size(); ++i)
  {
    const bool is_async = controllers[i].c->is_async();
    if (!is_controller_active(controllers[i].c))
    {
      all_active = false;
    }
    stat.add(
      controllers[i].info.name + state_suffix, controllers[i].c->get_lifecycle_state().label());
    if (is_controller_active(controllers[i].c))
    {
      const auto periodicity_stats = controllers[i].periodicity_statistics->GetStatistics();
      const auto exec_time_stats = controllers[i].execution_time_statistics->GetStatistics();
      stat.add(
        controllers[i].info.name + exec_time_suffix, make_stats_string(exec_time_stats, "us"));
      if (is_async)
      {
        stat.add(
          controllers[i].info.name + periodicity_suffix,
          make_stats_string(periodicity_stats, "Hz") +
            " -> Desired : " + std::to_string(controllers[i].c->get_update_rate()) + " Hz");
        const double periodicity_error = std::abs(
          periodicity_stats.average - static_cast<double>(controllers[i].c->get_update_rate()));
        if (
          periodicity_error >
            params_->diagnostics.threshold.controllers.periodicity.mean_error.error ||
          periodicity_stats.standard_deviation >
            params_->diagnostics.threshold.controllers.periodicity.standard_deviation.error)
        {
          level = diagnostic_msgs::msg::DiagnosticStatus::ERROR;
          add_element_to_list(bad_periodicity_async_controllers, controllers[i].info.name);
        }
        else if (
          periodicity_error >
            params_->diagnostics.threshold.controllers.periodicity.mean_error.warn ||
          periodicity_stats.standard_deviation >
            params_->diagnostics.threshold.controllers.periodicity.standard_deviation.warn)
        {
          if (level != diagnostic_msgs::msg::DiagnosticStatus::ERROR)
          {
            level = diagnostic_msgs::msg::DiagnosticStatus::WARN;
          }
          add_element_to_list(bad_periodicity_async_controllers, controllers[i].info.name);
        }
      }
      const double max_exp_exec_time = is_async ? 1.e6 / controllers[i].c->get_update_rate() : 0.0;
      if (
        (exec_time_stats.average - max_exp_exec_time) >
          params_->diagnostics.threshold.controllers.execution_time.mean_error.error ||
        exec_time_stats.standard_deviation >
          params_->diagnostics.threshold.controllers.execution_time.standard_deviation.error)
      {
        level = diagnostic_msgs::msg::DiagnosticStatus::ERROR;
        high_exec_time_controllers.push_back(controllers[i].info.name);
      }
      else if (
        (exec_time_stats.average - max_exp_exec_time) >
          params_->diagnostics.threshold.controllers.execution_time.mean_error.warn ||
        exec_time_stats.standard_deviation >
          params_->diagnostics.threshold.controllers.execution_time.standard_deviation.warn)
      {
        if (level != diagnostic_msgs::msg::DiagnosticStatus::ERROR)
        {
          level = diagnostic_msgs::msg::DiagnosticStatus::WARN;
        }
        high_exec_time_controllers.push_back(controllers[i].info.name);
      }
    }
  }

  stat.summary(
    diagnostic_msgs::msg::DiagnosticStatus::OK,
    all_active ? "All controllers are active" : "Not all controllers are active");

  if (!high_exec_time_controllers.empty())
  {
    std::string high_exec_time_controllers_string;
    for (const auto & controller : high_exec_time_controllers)
    {
      high_exec_time_controllers_string.append(controller);
      high_exec_time_controllers_string.append(" ");
    }
    stat.mergeSummary(
      level,
      "\nControllers with high execution time : [ " + high_exec_time_controllers_string + "]");
  }
  if (!bad_periodicity_async_controllers.empty())
  {
    std::string bad_periodicity_async_controllers_string;
    for (const auto & controller : bad_periodicity_async_controllers)
    {
      bad_periodicity_async_controllers_string.append(controller);
      bad_periodicity_async_controllers_string.append(" ");
    }
    stat.mergeSummary(
      level,
      "\nControllers with bad periodicity : [ " + bad_periodicity_async_controllers_string + "]");
  }

  if (!atleast_one_hw_active)
  {
    stat.mergeSummary(
      diagnostic_msgs::msg::DiagnosticStatus::ERROR,
      "No hardware components are currently active to activate controllers");
  }
  else if (controllers.empty())
  {
    stat.mergeSummary(
      diagnostic_msgs::msg::DiagnosticStatus::WARN, "No controllers are currently loaded");
  }
}

void ControllerManager::hardware_components_diagnostic_callback(
  diagnostic_updater::DiagnosticStatusWrapper & stat)
{
  bool all_active = true;
  bool atleast_one_hw_active = false;
  const auto hw_components_info = resource_manager_->get_components_status();
  for (const auto & [component_name, component_info] : hw_components_info)
  {
    stat.add(component_name, component_info.state.label());
    if (component_info.state.id() != lifecycle_msgs::msg::State::PRIMARY_STATE_ACTIVE)
    {
      all_active = false;
    }
    else
    {
      atleast_one_hw_active = true;
    }
  }
  if (!is_resource_manager_initialized())
  {
    stat.summary(
      diagnostic_msgs::msg::DiagnosticStatus::ERROR, "Resource manager is not yet initialized!");
  }
  else if (hw_components_info.empty())
  {
    stat.summary(
      diagnostic_msgs::msg::DiagnosticStatus::ERROR, "No hardware components are loaded!");
  }
  else
  {
    if (!atleast_one_hw_active)
    {
      stat.summary(
        diagnostic_msgs::msg::DiagnosticStatus::WARN,
        "No hardware components are currently active");
    }
    else
    {
      stat.summary(
        diagnostic_msgs::msg::DiagnosticStatus::OK, all_active
                                                      ? "All hardware components are active"
                                                      : "Not all hardware components are active");
    }
  }
}

void ControllerManager::controller_manager_diagnostic_callback(
  diagnostic_updater::DiagnosticStatusWrapper & stat)
{
  const std::string periodicity_stat_name = "periodicity";
  const auto cm_stats = periodicity_stats_.GetStatistics();
  stat.add("update_rate", std::to_string(get_update_rate()));
  stat.add(periodicity_stat_name + ".average", std::to_string(cm_stats.average));
  stat.add(
    periodicity_stat_name + ".standard_deviation", std::to_string(cm_stats.standard_deviation));
  stat.add(periodicity_stat_name + ".min", std::to_string(cm_stats.min));
  stat.add(periodicity_stat_name + ".max", std::to_string(cm_stats.max));
  if (is_resource_manager_initialized())
  {
    stat.summary(diagnostic_msgs::msg::DiagnosticStatus::OK, "Controller Manager is running");
  }
  else
  {
    if (robot_description_.empty())
    {
      stat.summary(
        diagnostic_msgs::msg::DiagnosticStatus::WARN, "Waiting for robot description....");
    }
    else
    {
      stat.summary(
        diagnostic_msgs::msg::DiagnosticStatus::ERROR,
        "Resource Manager is not initialized properly!");
    }
  }

  const double periodicity_error = std::abs(cm_stats.average - get_update_rate());
  const std::string diag_summary =
    "Controller Manager has bad periodicity : " + std::to_string(cm_stats.average) +
    " Hz. Expected consistent " + std::to_string(get_update_rate()) + " Hz";
  if (
    periodicity_error >
      params_->diagnostics.threshold.controller_manager.periodicity.mean_error.error ||
    cm_stats.standard_deviation >
      params_->diagnostics.threshold.controller_manager.periodicity.standard_deviation.error)
  {
    stat.mergeSummary(diagnostic_msgs::msg::DiagnosticStatus::ERROR, diag_summary);
  }
  else if (
    periodicity_error >
      params_->diagnostics.threshold.controller_manager.periodicity.mean_error.warn ||
    cm_stats.standard_deviation >
      params_->diagnostics.threshold.controller_manager.periodicity.standard_deviation.warn)
  {
    stat.mergeSummary(diagnostic_msgs::msg::DiagnosticStatus::WARN, diag_summary);
  }
}

void ControllerManager::update_list_with_controller_chain(
  const std::string & ctrl_name, std::vector<std::string>::iterator controller_iterator,
  bool append_to_controller)
{
  auto new_ctrl_it =
    std::find(ordered_controllers_names_.begin(), ordered_controllers_names_.end(), ctrl_name);
  if (new_ctrl_it == ordered_controllers_names_.end())
  {
    RCLCPP_DEBUG(get_logger(), "Adding controller chain : %s", ctrl_name.c_str());

    auto iterator = controller_iterator;
    for (const auto & ctrl : controller_chain_spec_[ctrl_name].following_controllers)
    {
      auto it =
        std::find(ordered_controllers_names_.begin(), ordered_controllers_names_.end(), ctrl);
      if (it != ordered_controllers_names_.end())
      {
        if (
          std::distance(ordered_controllers_names_.begin(), it) <
          std::distance(ordered_controllers_names_.begin(), iterator))
        {
          iterator = it;
        }
      }
    }
    for (const auto & ctrl : controller_chain_spec_[ctrl_name].preceding_controllers)
    {
      auto it =
        std::find(ordered_controllers_names_.begin(), ordered_controllers_names_.end(), ctrl);
      if (it != ordered_controllers_names_.end())
      {
        if (
          std::distance(ordered_controllers_names_.begin(), it) >
          std::distance(ordered_controllers_names_.begin(), iterator))
        {
          iterator = it;
        }
      }
    }

    if (append_to_controller)
    {
      ordered_controllers_names_.insert(iterator + 1, ctrl_name);
    }
    else
    {
      ordered_controllers_names_.insert(iterator, ctrl_name);
    }

    RCLCPP_DEBUG_EXPRESSION(
      get_logger(), !controller_chain_spec_[ctrl_name].following_controllers.empty(),
      "\t[%s] Following controllers : %ld", ctrl_name.c_str(),
      controller_chain_spec_[ctrl_name].following_controllers.size());
    for (const std::string & flwg_ctrl : controller_chain_spec_[ctrl_name].following_controllers)
    {
      new_ctrl_it =
        std::find(ordered_controllers_names_.begin(), ordered_controllers_names_.end(), ctrl_name);
      RCLCPP_DEBUG(get_logger(), "\t\t[%s] : %s", ctrl_name.c_str(), flwg_ctrl.c_str());
      update_list_with_controller_chain(flwg_ctrl, new_ctrl_it, true);
    }
    RCLCPP_DEBUG_EXPRESSION(
      get_logger(), !controller_chain_spec_[ctrl_name].preceding_controllers.empty(),
      "\t[%s] Preceding controllers : %ld", ctrl_name.c_str(),
      controller_chain_spec_[ctrl_name].preceding_controllers.size());
    for (const std::string & preced_ctrl : controller_chain_spec_[ctrl_name].preceding_controllers)
    {
      new_ctrl_it =
        std::find(ordered_controllers_names_.begin(), ordered_controllers_names_.end(), ctrl_name);
      RCLCPP_DEBUG(get_logger(), "\t\t[%s]: %s", ctrl_name.c_str(), preced_ctrl.c_str());
      update_list_with_controller_chain(preced_ctrl, new_ctrl_it, false);
    }
  }
}

rclcpp::NodeOptions ControllerManager::determine_controller_node_options(
  const ControllerSpec & controller) const
{
  auto check_for_element = [](const auto & list, const auto & element)
  { return std::find(list.begin(), list.end(), element) != list.end(); };

  rclcpp::NodeOptions controller_node_options = controller.c->define_custom_node_options();
  std::vector<std::string> node_options_arguments = controller_node_options.arguments();

  for (const std::string & arg : cm_node_options_.arguments())
  {
    if (arg.find("__ns") != std::string::npos || arg.find("__node") != std::string::npos)
    {
      if (
        node_options_arguments.back() == RCL_REMAP_FLAG ||
        node_options_arguments.back() == RCL_SHORT_REMAP_FLAG)
      {
        node_options_arguments.pop_back();
      }
      continue;
    }

    node_options_arguments.push_back(arg);
  }

  // Add deprecation notice if the arguments are from the controller_manager node
  if (
    check_for_element(node_options_arguments, RCL_REMAP_FLAG) ||
    check_for_element(node_options_arguments, RCL_SHORT_REMAP_FLAG))
  {
    RCLCPP_WARN(
      get_logger(),
      "The use of remapping arguments to the controller_manager node is deprecated. Please use the "
      "'--controller-ros-args' argument of the spawner to pass remapping arguments to the "
      "controller node.");
  }

  for (const auto & parameters_file : controller.info.parameters_files)
  {
    if (!check_for_element(node_options_arguments, RCL_ROS_ARGS_FLAG))
    {
      node_options_arguments.push_back(RCL_ROS_ARGS_FLAG);
    }
    node_options_arguments.push_back(RCL_PARAM_FILE_FLAG);
    node_options_arguments.push_back(parameters_file);
  }

  // ensure controller's `use_sim_time` parameter matches controller_manager's
  const rclcpp::Parameter use_sim_time = this->get_parameter("use_sim_time");
  if (use_sim_time.as_bool())
  {
    if (!check_for_element(node_options_arguments, RCL_ROS_ARGS_FLAG))
    {
      node_options_arguments.push_back(RCL_ROS_ARGS_FLAG);
    }
    node_options_arguments.push_back(RCL_PARAM_FLAG);
    node_options_arguments.push_back("use_sim_time:=true");
  }

  // Add options parsed through the spawner
  if (
    !controller.info.node_options_args.empty() &&
    !check_for_element(controller.info.node_options_args, RCL_ROS_ARGS_FLAG))
  {
    node_options_arguments.push_back(RCL_ROS_ARGS_FLAG);
  }
  for (const auto & arg : controller.info.node_options_args)
  {
    node_options_arguments.push_back(arg);
  }

  std::string arguments;
  arguments.reserve(1000);
  for (const auto & arg : node_options_arguments)
  {
    arguments.append(arg);
    arguments.append(" ");
  }
  RCLCPP_INFO(
    get_logger(), "Controller '%s' node arguments: %s", controller.info.name.c_str(),
    arguments.c_str());

  controller_node_options = controller_node_options.arguments(node_options_arguments);
  controller_node_options.use_global_arguments(false);
  return controller_node_options;
}

}  // namespace controller_manager<|MERGE_RESOLUTION|>--- conflicted
+++ resolved
@@ -372,14 +372,13 @@
     "Controller Manager Activity", this,
     &ControllerManager::controller_manager_diagnostic_callback);
 
-<<<<<<< HEAD
   // Declare the enforce_command_limits parameter such a way that it is enabled by default for
   // rolling and newer alone
   enforce_command_limits_ =
     this->get_parameter_or("enforce_command_limits", RCLCPP_VERSION_MAJOR >= 29 ? true : false);
   RCLCPP_INFO_EXPRESSION(
     get_logger(), enforce_command_limits_, "Enforcing command limits is enabled...");
-=======
+
   // Add on_shutdown callback to stop the controller manager
   rclcpp::Context::SharedPtr context = this->get_node_base_interface()->get_context();
   preshutdown_cb_handle_ =
@@ -402,7 +401,6 @@
         }
         RCLCPP_INFO(get_logger(), "Shutting down the controller manager.");
       }));
->>>>>>> 2dc37252
 }
 
 void ControllerManager::initialize_parameters()
